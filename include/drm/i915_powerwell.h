/**************************************************************************
 *
 * Copyright 2013 Intel Inc.
 * All Rights Reserved.
 *
 * Permission is hereby granted, free of charge, to any person obtaining a
 * copy of this software and associated documentation files (the
 * "Software"), to deal in the Software without restriction, including
 * without limitation the rights to use, copy, modify, merge, publish,
 * distribute, sub license, and/or sell copies of the Software, and to
 * permit persons to whom the Software is furnished to do so, subject to
 * the following conditions:
 *
 * The above copyright notice and this permission notice (including the
 * next paragraph) shall be included in all copies or substantial portions
 * of the Software.
 *
 * THE SOFTWARE IS PROVIDED "AS IS", WITHOUT WARRANTY OF ANY KIND, EXPRESS OR
 * IMPLIED, INCLUDING BUT NOT LIMITED TO THE WARRANTIES OF MERCHANTABILITY,
 * FITNESS FOR A PARTICULAR PURPOSE AND NON-INFRINGEMENT. IN NO EVENT SHALL
 * THE COPYRIGHT HOLDERS, AUTHORS AND/OR ITS SUPPLIERS BE LIABLE FOR ANY CLAIM,
 * DAMAGES OR OTHER LIABILITY, WHETHER IN AN ACTION OF CONTRACT, TORT OR
 * OTHERWISE, ARISING FROM, OUT OF OR IN CONNECTION WITH THE SOFTWARE OR THE
 * USE OR OTHER DEALINGS IN THE SOFTWARE.
 *
 *
 **************************************************************************/

#ifndef _I915_POWERWELL_H_
#define _I915_POWERWELL_H_

/* For use by hda_i915 driver */
extern int i915_request_power_well(void);
extern int i915_release_power_well(void);
<<<<<<< HEAD
=======
extern int i915_get_cdclk_freq(void);
>>>>>>> b6603fe5

#endif				/* _I915_POWERWELL_H_ */<|MERGE_RESOLUTION|>--- conflicted
+++ resolved
@@ -32,9 +32,6 @@
 /* For use by hda_i915 driver */
 extern int i915_request_power_well(void);
 extern int i915_release_power_well(void);
-<<<<<<< HEAD
-=======
 extern int i915_get_cdclk_freq(void);
->>>>>>> b6603fe5
 
 #endif				/* _I915_POWERWELL_H_ */