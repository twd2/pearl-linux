--- conflicted
+++ resolved
@@ -25,8 +25,6 @@
 include $(top_srcdir)/scripts/subarch.include
 ARCH		?= $(SUBARCH)
 
-<<<<<<< HEAD
-=======
 # set default goal to all, so make without a target runs all, even when
 # all isn't the first target in the file.
 .DEFAULT_GOAL := all
@@ -45,7 +43,6 @@
 # when test Makefile is run directly with "make -C".
 # When local build is done, headers are installed in the default
 # INSTALL_HDR_PATH usr/include.
->>>>>>> 0ecfebd2
 .PHONY: khdr
 khdr:
 ifndef KSFT_KHDR_INSTALL_DONE
