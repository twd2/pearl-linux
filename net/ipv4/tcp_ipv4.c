--- conflicted
+++ resolved
@@ -1674,15 +1674,9 @@
 		 */
 		sock_hold(sk);
 		refcounted = true;
-<<<<<<< HEAD
-		if (tcp_filter(sk, skb))
-			goto discard_and_relse;
-		nsk = tcp_check_req(sk, skb, req, false);
-=======
 		nsk = NULL;
 		if (!tcp_filter(sk, skb))
 			nsk = tcp_check_req(sk, skb, req, false);
->>>>>>> bb176f67
 		if (!nsk) {
 			reqsk_put(req);
 			goto discard_and_relse;
