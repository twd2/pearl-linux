/* SPDX-License-Identifier: GPL-2.0 */
#include <linux/syscalls.h>
#include <linux/export.h>
#include <linux/uaccess.h>
#include <linux/fs_struct.h>
#include <linux/fs.h>
#include <linux/slab.h>
#include <linux/prefetch.h>
#include "mount.h"

struct prepend_buffer {
	char *buf;
	int len;
};
#define DECLARE_BUFFER(__name, __buf, __len) \
	struct prepend_buffer __name = {.buf = __buf + __len, .len = __len}

static char *extract_string(struct prepend_buffer *p)
{
	if (likely(p->len >= 0))
		return p->buf;
	return ERR_PTR(-ENAMETOOLONG);
}

static void prepend(struct prepend_buffer *p, const char *str, int namelen)
{
	p->len -= namelen;
	if (likely(p->len >= 0)) {
		p->buf -= namelen;
		memcpy(p->buf, str, namelen);
	}
}

/**
 * prepend_name - prepend a pathname in front of current buffer pointer
 * @buffer: buffer pointer
 * @buflen: allocated length of the buffer
 * @name:   name string and length qstr structure
 *
 * With RCU path tracing, it may race with d_move(). Use READ_ONCE() to
 * make sure that either the old or the new name pointer and length are
 * fetched. However, there may be mismatch between length and pointer.
 * The length cannot be trusted, we need to copy it byte-by-byte until
 * the length is reached or a null byte is found. It also prepends "/" at
 * the beginning of the name. The sequence number check at the caller will
 * retry it again when a d_move() does happen. So any garbage in the buffer
 * due to mismatched pointer and length will be discarded.
 *
 * Load acquire is needed to make sure that we see that terminating NUL.
 */
static bool prepend_name(struct prepend_buffer *p, const struct qstr *name)
{
	const char *dname = smp_load_acquire(&name->name); /* ^^^ */
	u32 dlen = READ_ONCE(name->len);
	char *s;

	p->len -= dlen + 1;
	if (unlikely(p->len < 0))
		return false;
	s = p->buf -= dlen + 1;
	*s++ = '/';
	while (dlen--) {
		char c = *dname++;
		if (!c)
			break;
		*s++ = c;
	}
	return true;
}

static int __prepend_path(const struct dentry *dentry, const struct mount *mnt,
			  const struct path *root, struct prepend_buffer *p)
{
	while (dentry != root->dentry || &mnt->mnt != root->mnt) {
		const struct dentry *parent = READ_ONCE(dentry->d_parent);

		if (dentry == mnt->mnt.mnt_root) {
			struct mount *m = READ_ONCE(mnt->mnt_parent);
			struct mnt_namespace *mnt_ns;

			if (likely(mnt != m)) {
				dentry = READ_ONCE(mnt->mnt_mountpoint);
				mnt = m;
				continue;
			}
			/* Global root */
			mnt_ns = READ_ONCE(mnt->mnt_ns);
			/* open-coded is_mounted() to use local mnt_ns */
			if (!IS_ERR_OR_NULL(mnt_ns) && !is_anon_ns(mnt_ns))
				return 1;	// absolute root
			else
				return 2;	// detached or not attached yet
		}

		if (unlikely(dentry == parent))
			/* Escaped? */
			return 3;

		prefetch(parent);
		if (!prepend_name(p, &dentry->d_name))
			break;
		dentry = parent;
	}
	return 0;
}

/**
 * prepend_path - Prepend path string to a buffer
 * @path: the dentry/vfsmount to report
 * @root: root vfsmnt/dentry
 * @buffer: pointer to the end of the buffer
 * @buflen: pointer to buffer length
 *
 * The function will first try to write out the pathname without taking any
 * lock other than the RCU read lock to make sure that dentries won't go away.
 * It only checks the sequence number of the global rename_lock as any change
 * in the dentry's d_seq will be preceded by changes in the rename_lock
 * sequence number. If the sequence number had been changed, it will restart
 * the whole pathname back-tracing sequence again by taking the rename_lock.
 * In this case, there is no need to take the RCU read lock as the recursive
 * parent pointer references will keep the dentry chain alive as long as no
 * rename operation is performed.
 */
static int prepend_path(const struct path *path,
			const struct path *root,
			struct prepend_buffer *p)
{
	unsigned seq, m_seq = 0;
	struct prepend_buffer b;
	int error;

	rcu_read_lock();
restart_mnt:
	read_seqbegin_or_lock(&mount_lock, &m_seq);
	seq = 0;
	rcu_read_lock();
restart:
	b = *p;
	read_seqbegin_or_lock(&rename_lock, &seq);
	error = __prepend_path(path->dentry, real_mount(path->mnt), root, &b);
	if (!(seq & 1))
		rcu_read_unlock();
	if (need_seqretry(&rename_lock, seq)) {
		seq = 1;
		goto restart;
	}
	done_seqretry(&rename_lock, seq);

	if (!(m_seq & 1))
		rcu_read_unlock();
	if (need_seqretry(&mount_lock, m_seq)) {
		m_seq = 1;
		goto restart_mnt;
	}
	done_seqretry(&mount_lock, m_seq);

	if (unlikely(error == 3))
		b = *p;

	if (b.len == p->len)
		prepend(&b, "/", 1);

	*p = b;
	return error;
}

/**
 * __d_path - return the path of a dentry
 * @path: the dentry/vfsmount to report
 * @root: root vfsmnt/dentry
 * @buf: buffer to return value in
 * @buflen: buffer length
 *
 * Convert a dentry into an ASCII path name.
 *
 * Returns a pointer into the buffer or an error code if the
 * path was too long.
 *
 * "buflen" should be positive.
 *
 * If the path is not reachable from the supplied root, return %NULL.
 */
char *__d_path(const struct path *path,
	       const struct path *root,
	       char *buf, int buflen)
{
	DECLARE_BUFFER(b, buf, buflen);

	prepend(&b, "", 1);
	if (unlikely(prepend_path(path, root, &b) > 0))
		return NULL;
	return extract_string(&b);
}

char *d_absolute_path(const struct path *path,
	       char *buf, int buflen)
{
	struct path root = {};
	DECLARE_BUFFER(b, buf, buflen);

	prepend(&b, "", 1);
	if (unlikely(prepend_path(path, &root, &b) > 1))
		return ERR_PTR(-EINVAL);
	return extract_string(&b);
}

static void get_fs_root_rcu(struct fs_struct *fs, struct path *root)
{
	unsigned seq;

	do {
		seq = read_seqcount_begin(&fs->seq);
		*root = fs->root;
	} while (read_seqcount_retry(&fs->seq, seq));
}

/**
 * d_path - return the path of a dentry
 * @path: path to report
 * @buf: buffer to return value in
 * @buflen: buffer length
 *
 * Convert a dentry into an ASCII path name. If the entry has been deleted
 * the string " (deleted)" is appended. Note that this is ambiguous.
 *
 * Returns a pointer into the buffer or an error code if the path was
 * too long. Note: Callers should use the returned pointer, not the passed
 * in buffer, to use the name! The implementation often starts at an offset
 * into the buffer, and may leave 0 bytes at the start.
 *
 * "buflen" should be positive.
 */
char *d_path(const struct path *path, char *buf, int buflen)
{
	DECLARE_BUFFER(b, buf, buflen);
	struct path root;

	/*
	 * We have various synthetic filesystems that never get mounted.  On
	 * these filesystems dentries are never used for lookup purposes, and
	 * thus don't need to be hashed.  They also don't need a name until a
	 * user wants to identify the object in /proc/pid/fd/.  The little hack
	 * below allows us to generate a name for these objects on demand:
	 *
	 * Some pseudo inodes are mountable.  When they are mounted
	 * path->dentry == path->mnt->mnt_root.  In that case don't call d_dname
	 * and instead have d_path return the mounted path.
	 */
	if (path->dentry->d_op && path->dentry->d_op->d_dname &&
	    (!IS_ROOT(path->dentry) || path->dentry != path->mnt->mnt_root))
		return path->dentry->d_op->d_dname(path->dentry, buf, buflen);

	rcu_read_lock();
	get_fs_root_rcu(current->fs, &root);
	if (unlikely(d_unlinked(path->dentry)))
		prepend(&b, " (deleted)", 11);
	else
		prepend(&b, "", 1);
	prepend_path(path, &root, &b);
	rcu_read_unlock();

	return extract_string(&b);
}
EXPORT_SYMBOL(d_path);

/*
 * Helper function for dentry_operations.d_dname() members
 */
char *dynamic_dname(struct dentry *dentry, char *buffer, int buflen,
			const char *fmt, ...)
{
	va_list args;
	char temp[64];
	int sz;

	va_start(args, fmt);
	sz = vsnprintf(temp, sizeof(temp), fmt, args) + 1;
	va_end(args);

	if (sz > sizeof(temp) || sz > buflen)
		return ERR_PTR(-ENAMETOOLONG);

	buffer += buflen - sz;
	return memcpy(buffer, temp, sz);
}

char *simple_dname(struct dentry *dentry, char *buffer, int buflen)
{
	DECLARE_BUFFER(b, buffer, buflen);
	/* these dentries are never renamed, so d_lock is not needed */
	prepend(&b, " (deleted)", 11);
	prepend(&b, dentry->d_name.name, dentry->d_name.len);
	prepend(&b, "/", 1);
	return extract_string(&b);
}

/*
 * Write full pathname from the root of the filesystem into the buffer.
 */
<<<<<<< HEAD
static char *__dentry_path(struct dentry *d, char *buf, int buflen)
{
	struct dentry *dentry;
	char *end, *retval;
	int len, seq = 0;
	int error = 0;

	if (buflen < 2)
		goto Elong;
=======
static char *__dentry_path(const struct dentry *d, struct prepend_buffer *p)
{
	const struct dentry *dentry;
	struct prepend_buffer b;
	int seq = 0;
>>>>>>> 303392fd

	rcu_read_lock();
restart:
	dentry = d;
	b = *p;
	read_seqbegin_or_lock(&rename_lock, &seq);
	while (!IS_ROOT(dentry)) {
		struct dentry *parent = dentry->d_parent;

		prefetch(parent);
		if (!prepend_name(&b, &dentry->d_name))
			break;
		dentry = parent;
	}
	if (!(seq & 1))
		rcu_read_unlock();
	if (need_seqretry(&rename_lock, seq)) {
		seq = 1;
		goto restart;
	}
	done_seqretry(&rename_lock, seq);
	if (b.len == p->len)
		prepend(&b, "/", 1);
	return extract_string(&b);
}

char *dentry_path_raw(struct dentry *dentry, char *buf, int buflen)
{
	DECLARE_BUFFER(b, buf, buflen);

	prepend(&b, "", 1);
	return __dentry_path(dentry, &b);
}
EXPORT_SYMBOL(dentry_path_raw);

char *dentry_path(struct dentry *dentry, char *buf, int buflen)
{
	DECLARE_BUFFER(b, buf, buflen);

	if (unlikely(d_unlinked(dentry)))
		prepend(&b, "//deleted", 10);
	else
		prepend(&b, "", 1);
	return __dentry_path(dentry, &b);
}

static void get_fs_root_and_pwd_rcu(struct fs_struct *fs, struct path *root,
				    struct path *pwd)
{
	unsigned seq;

	do {
		seq = read_seqcount_begin(&fs->seq);
		*root = fs->root;
		*pwd = fs->pwd;
	} while (read_seqcount_retry(&fs->seq, seq));
}

/*
 * NOTE! The user-level library version returns a
 * character pointer. The kernel system call just
 * returns the length of the buffer filled (which
 * includes the ending '\0' character), or a negative
 * error value. So libc would do something like
 *
 *	char *getcwd(char * buf, size_t size)
 *	{
 *		int retval;
 *
 *		retval = sys_getcwd(buf, size);
 *		if (retval >= 0)
 *			return buf;
 *		errno = -retval;
 *		return NULL;
 *	}
 */
SYSCALL_DEFINE2(getcwd, char __user *, buf, unsigned long, size)
{
	int error;
	struct path pwd, root;
	char *page = __getname();

	if (!page)
		return -ENOMEM;

	rcu_read_lock();
	get_fs_root_and_pwd_rcu(current->fs, &root, &pwd);

	if (unlikely(d_unlinked(pwd.dentry))) {
		rcu_read_unlock();
		error = -ENOENT;
	} else {
		unsigned len;
		DECLARE_BUFFER(b, page, PATH_MAX);

		prepend(&b, "", 1);
		if (unlikely(prepend_path(&pwd, &root, &b) > 0))
			prepend(&b, "(unreachable)", 13);
		rcu_read_unlock();

		len = PATH_MAX - b.len;
		if (unlikely(len > PATH_MAX))
			error = -ENAMETOOLONG;
		else if (unlikely(len > size))
			error = -ERANGE;
		else if (copy_to_user(buf, b.buf, len))
			error = -EFAULT;
		else
			error = len;
	}
	__putname(page);
	return error;
}<|MERGE_RESOLUTION|>--- conflicted
+++ resolved
@@ -297,23 +297,11 @@
 /*
  * Write full pathname from the root of the filesystem into the buffer.
  */
-<<<<<<< HEAD
-static char *__dentry_path(struct dentry *d, char *buf, int buflen)
-{
-	struct dentry *dentry;
-	char *end, *retval;
-	int len, seq = 0;
-	int error = 0;
-
-	if (buflen < 2)
-		goto Elong;
-=======
 static char *__dentry_path(const struct dentry *d, struct prepend_buffer *p)
 {
 	const struct dentry *dentry;
 	struct prepend_buffer b;
 	int seq = 0;
->>>>>>> 303392fd
 
 	rcu_read_lock();
 restart:
