--- conflicted
+++ resolved
@@ -83,13 +83,8 @@
 
 #define DRIVER_NAME		"i915"
 #define DRIVER_DESC		"Intel Graphics"
-<<<<<<< HEAD
-#define DRIVER_DATE		"20171023"
-#define DRIVER_TIMESTAMP	1508748913
-=======
 #define DRIVER_DATE		"20171222"
 #define DRIVER_TIMESTAMP	1513971710
->>>>>>> 661e50bc
 
 /* Use I915_STATE_WARN(x) and I915_STATE_WARN_ON() (rather than WARN() and
  * WARN_ON()) for hw state sanity checks to check for unexpected conditions
@@ -312,125 +307,6 @@
 	 I915_GEM_DOMAIN_INSTRUCTION | \
 	 I915_GEM_DOMAIN_VERTEX)
 
-<<<<<<< HEAD
-#define for_each_pipe(__dev_priv, __p) \
-	for ((__p) = 0; (__p) < INTEL_INFO(__dev_priv)->num_pipes; (__p)++)
-#define for_each_pipe_masked(__dev_priv, __p, __mask) \
-	for ((__p) = 0; (__p) < INTEL_INFO(__dev_priv)->num_pipes; (__p)++) \
-		for_each_if ((__mask) & (1 << (__p)))
-#define for_each_universal_plane(__dev_priv, __pipe, __p)		\
-	for ((__p) = 0;							\
-	     (__p) < INTEL_INFO(__dev_priv)->num_sprites[(__pipe)] + 1;	\
-	     (__p)++)
-#define for_each_sprite(__dev_priv, __p, __s)				\
-	for ((__s) = 0;							\
-	     (__s) < INTEL_INFO(__dev_priv)->num_sprites[(__p)];	\
-	     (__s)++)
-
-#define for_each_port_masked(__port, __ports_mask) \
-	for ((__port) = PORT_A; (__port) < I915_MAX_PORTS; (__port)++)	\
-		for_each_if ((__ports_mask) & (1 << (__port)))
-
-#define for_each_crtc(dev, crtc) \
-	list_for_each_entry(crtc, &(dev)->mode_config.crtc_list, head)
-
-#define for_each_intel_plane(dev, intel_plane) \
-	list_for_each_entry(intel_plane,			\
-			    &(dev)->mode_config.plane_list,	\
-			    base.head)
-
-#define for_each_intel_plane_mask(dev, intel_plane, plane_mask)		\
-	list_for_each_entry(intel_plane,				\
-			    &(dev)->mode_config.plane_list,		\
-			    base.head)					\
-		for_each_if ((plane_mask) &				\
-			     (1 << drm_plane_index(&intel_plane->base)))
-
-#define for_each_intel_plane_on_crtc(dev, intel_crtc, intel_plane)	\
-	list_for_each_entry(intel_plane,				\
-			    &(dev)->mode_config.plane_list,		\
-			    base.head)					\
-		for_each_if ((intel_plane)->pipe == (intel_crtc)->pipe)
-
-#define for_each_intel_crtc(dev, intel_crtc)				\
-	list_for_each_entry(intel_crtc,					\
-			    &(dev)->mode_config.crtc_list,		\
-			    base.head)
-
-#define for_each_intel_crtc_mask(dev, intel_crtc, crtc_mask)		\
-	list_for_each_entry(intel_crtc,					\
-			    &(dev)->mode_config.crtc_list,		\
-			    base.head)					\
-		for_each_if ((crtc_mask) & (1 << drm_crtc_index(&intel_crtc->base)))
-
-#define for_each_intel_encoder(dev, intel_encoder)		\
-	list_for_each_entry(intel_encoder,			\
-			    &(dev)->mode_config.encoder_list,	\
-			    base.head)
-
-#define for_each_intel_connector_iter(intel_connector, iter) \
-	while ((intel_connector = to_intel_connector(drm_connector_list_iter_next(iter))))
-
-#define for_each_encoder_on_crtc(dev, __crtc, intel_encoder) \
-	list_for_each_entry((intel_encoder), &(dev)->mode_config.encoder_list, base.head) \
-		for_each_if ((intel_encoder)->base.crtc == (__crtc))
-
-#define for_each_connector_on_encoder(dev, __encoder, intel_connector) \
-	list_for_each_entry((intel_connector), &(dev)->mode_config.connector_list, base.head) \
-		for_each_if ((intel_connector)->base.encoder == (__encoder))
-
-#define for_each_power_domain(domain, mask)				\
-	for ((domain) = 0; (domain) < POWER_DOMAIN_NUM; (domain)++)	\
-		for_each_if (BIT_ULL(domain) & (mask))
-
-#define for_each_power_well(__dev_priv, __power_well)				\
-	for ((__power_well) = (__dev_priv)->power_domains.power_wells;	\
-	     (__power_well) - (__dev_priv)->power_domains.power_wells <	\
-		(__dev_priv)->power_domains.power_well_count;		\
-	     (__power_well)++)
-
-#define for_each_power_well_rev(__dev_priv, __power_well)			\
-	for ((__power_well) = (__dev_priv)->power_domains.power_wells +		\
-			      (__dev_priv)->power_domains.power_well_count - 1;	\
-	     (__power_well) - (__dev_priv)->power_domains.power_wells >= 0;	\
-	     (__power_well)--)
-
-#define for_each_power_domain_well(__dev_priv, __power_well, __domain_mask)	\
-	for_each_power_well(__dev_priv, __power_well)				\
-		for_each_if ((__power_well)->domains & (__domain_mask))
-
-#define for_each_power_domain_well_rev(__dev_priv, __power_well, __domain_mask) \
-	for_each_power_well_rev(__dev_priv, __power_well)		        \
-		for_each_if ((__power_well)->domains & (__domain_mask))
-
-#define for_each_intel_plane_in_state(__state, plane, plane_state, __i) \
-	for ((__i) = 0; \
-	     (__i) < (__state)->base.dev->mode_config.num_total_plane && \
-		     ((plane) = to_intel_plane((__state)->base.planes[__i].ptr), \
-		      (plane_state) = to_intel_plane_state((__state)->base.planes[__i].state), 1); \
-	     (__i)++) \
-		for_each_if (plane_state)
-
-#define for_each_new_intel_crtc_in_state(__state, crtc, new_crtc_state, __i) \
-	for ((__i) = 0; \
-	     (__i) < (__state)->base.dev->mode_config.num_crtc && \
-		     ((crtc) = to_intel_crtc((__state)->base.crtcs[__i].ptr), \
-		      (new_crtc_state) = to_intel_crtc_state((__state)->base.crtcs[__i].new_state), 1); \
-	     (__i)++) \
-		for_each_if (crtc)
-
-
-#define for_each_oldnew_intel_plane_in_state(__state, plane, old_plane_state, new_plane_state, __i) \
-	for ((__i) = 0; \
-	     (__i) < (__state)->base.dev->mode_config.num_total_plane && \
-		     ((plane) = to_intel_plane((__state)->base.planes[__i].ptr), \
-		      (old_plane_state) = to_intel_plane_state((__state)->base.planes[__i].old_state), \
-		      (new_plane_state) = to_intel_plane_state((__state)->base.planes[__i].new_state), 1); \
-	     (__i)++) \
-		for_each_if (plane)
-
-=======
->>>>>>> 661e50bc
 struct drm_i915_private;
 struct i915_mm_struct;
 struct i915_mmu_object;
@@ -536,19 +412,12 @@
 	void (*crtc_disable)(struct intel_crtc_state *old_crtc_state,
 			     struct drm_atomic_state *old_state);
 	void (*update_crtcs)(struct drm_atomic_state *state);
-<<<<<<< HEAD
-	void (*audio_codec_enable)(struct drm_connector *connector,
-				   struct intel_encoder *encoder,
-				   const struct drm_display_mode *adjusted_mode);
-	void (*audio_codec_disable)(struct intel_encoder *encoder);
-=======
 	void (*audio_codec_enable)(struct intel_encoder *encoder,
 				   const struct intel_crtc_state *crtc_state,
 				   const struct drm_connector_state *conn_state);
 	void (*audio_codec_disable)(struct intel_encoder *encoder,
 				    const struct intel_crtc_state *old_crtc_state,
 				    const struct drm_connector_state *old_conn_state);
->>>>>>> 661e50bc
 	void (*fdi_link_train)(struct intel_crtc *crtc,
 			       const struct intel_crtc_state *crtc_state);
 	void (*init_clock_gating)(struct drm_i915_private *dev_priv);
@@ -580,138 +449,6 @@
 	uint32_t allowed_dc_mask;
 };
 
-<<<<<<< HEAD
-#define DEV_INFO_FOR_EACH_FLAG(func) \
-	func(is_mobile); \
-	func(is_lp); \
-	func(is_alpha_support); \
-	/* Keep has_* in alphabetical order */ \
-	func(has_64bit_reloc); \
-	func(has_aliasing_ppgtt); \
-	func(has_csr); \
-	func(has_ddi); \
-	func(has_dp_mst); \
-	func(has_reset_engine); \
-	func(has_fbc); \
-	func(has_fpga_dbg); \
-	func(has_full_ppgtt); \
-	func(has_full_48bit_ppgtt); \
-	func(has_gmch_display); \
-	func(has_guc); \
-	func(has_guc_ct); \
-	func(has_hotplug); \
-	func(has_l3_dpf); \
-	func(has_llc); \
-	func(has_logical_ring_contexts); \
-	func(has_logical_ring_preemption); \
-	func(has_overlay); \
-	func(has_pooled_eu); \
-	func(has_psr); \
-	func(has_rc6); \
-	func(has_rc6p); \
-	func(has_resource_streamer); \
-	func(has_runtime_pm); \
-	func(has_snoop); \
-	func(unfenced_needs_alignment); \
-	func(cursor_needs_physical); \
-	func(hws_needs_physical); \
-	func(overlay_needs_physical); \
-	func(supports_tv); \
-	func(has_ipc);
-
-struct sseu_dev_info {
-	u8 slice_mask;
-	u8 subslice_mask;
-	u8 eu_total;
-	u8 eu_per_subslice;
-	u8 min_eu_in_pool;
-	/* For each slice, which subslice(s) has(have) 7 EUs (bitfield)? */
-	u8 subslice_7eu[3];
-	u8 has_slice_pg:1;
-	u8 has_subslice_pg:1;
-	u8 has_eu_pg:1;
-};
-
-static inline unsigned int sseu_subslice_total(const struct sseu_dev_info *sseu)
-{
-	return hweight8(sseu->slice_mask) * hweight8(sseu->subslice_mask);
-}
-
-/* Keep in gen based order, and chronological order within a gen */
-enum intel_platform {
-	INTEL_PLATFORM_UNINITIALIZED = 0,
-	INTEL_I830,
-	INTEL_I845G,
-	INTEL_I85X,
-	INTEL_I865G,
-	INTEL_I915G,
-	INTEL_I915GM,
-	INTEL_I945G,
-	INTEL_I945GM,
-	INTEL_G33,
-	INTEL_PINEVIEW,
-	INTEL_I965G,
-	INTEL_I965GM,
-	INTEL_G45,
-	INTEL_GM45,
-	INTEL_IRONLAKE,
-	INTEL_SANDYBRIDGE,
-	INTEL_IVYBRIDGE,
-	INTEL_VALLEYVIEW,
-	INTEL_HASWELL,
-	INTEL_BROADWELL,
-	INTEL_CHERRYVIEW,
-	INTEL_SKYLAKE,
-	INTEL_BROXTON,
-	INTEL_KABYLAKE,
-	INTEL_GEMINILAKE,
-	INTEL_COFFEELAKE,
-	INTEL_CANNONLAKE,
-	INTEL_MAX_PLATFORMS
-};
-
-struct intel_device_info {
-	u16 device_id;
-	u16 gen_mask;
-
-	u8 gen;
-	u8 gt; /* GT number, 0 if undefined */
-	u8 num_rings;
-	u8 ring_mask; /* Rings supported by the HW */
-
-	enum intel_platform platform;
-	u32 platform_mask;
-
-	u32 display_mmio_offset;
-
-	u8 num_pipes;
-	u8 num_sprites[I915_MAX_PIPES];
-	u8 num_scalers[I915_MAX_PIPES];
-
-	unsigned int page_sizes; /* page sizes supported by the HW */
-
-#define DEFINE_FLAG(name) u8 name:1
-	DEV_INFO_FOR_EACH_FLAG(DEFINE_FLAG);
-#undef DEFINE_FLAG
-	u16 ddb_size; /* in blocks */
-
-	/* Register offsets for the various display pipes and transcoders */
-	int pipe_offsets[I915_MAX_TRANSCODERS];
-	int trans_offsets[I915_MAX_TRANSCODERS];
-	int palette_offsets[I915_MAX_PIPES];
-	int cursor_offsets[I915_MAX_PIPES];
-
-	/* Slice/subslice/EU info */
-	struct sseu_dev_info sseu;
-
-	struct color_luts {
-		u16 degamma_lut_size;
-		u16 gamma_lut_size;
-	} color;
-};
-
-=======
->>>>>>> 661e50bc
 struct intel_display_error_state;
 
 struct i915_gpu_state {
@@ -1214,10 +951,6 @@
 	struct intel_rps rps;
 	struct intel_rc6 rc6;
 	struct intel_llc_pstate llc_pstate;
-<<<<<<< HEAD
-	struct delayed_work autoenable_work;
-=======
->>>>>>> 661e50bc
 };
 
 /* defined intel_pm.c */
@@ -1359,11 +1092,6 @@
 	 * Small stash of WC pages
 	 */
 	struct pagevec wc_stash;
-
-	/**
-	 * tmpfs instance used for shmem backed objects
-	 */
-	struct vfsmount *gemfs;
 
 	/**
 	 * tmpfs instance used for shmem backed objects
@@ -2144,12 +1872,8 @@
 	struct i915_gem_context *kernel_context;
 	/* Context only to be used for injecting preemption commands */
 	struct i915_gem_context *preempt_context;
-<<<<<<< HEAD
-	struct i915_vma *semaphore;
-=======
 	struct intel_engine_cs *engine_class[MAX_ENGINE_CLASS + 1]
 					    [MAX_ENGINE_INSTANCE + 1];
->>>>>>> 661e50bc
 
 	struct drm_dma_handle *status_page_dmah;
 	struct resource mch_res;
@@ -2287,11 +2011,8 @@
 	unsigned int active_crtcs;
 	/* minimum acceptable cdclk for each pipe */
 	int min_cdclk[I915_MAX_PIPES];
-<<<<<<< HEAD
-=======
 	/* minimum acceptable voltage level for each pipe */
 	u8 min_voltage_level[I915_MAX_PIPES];
->>>>>>> 661e50bc
 
 	int dpio_phy_iosf_port[I915_NUM_PHYS_VLV];
 
@@ -2924,11 +2645,8 @@
 				 (INTEL_DEVID(dev_priv) & 0x00F0) == 0x00A0)
 #define IS_CFL_GT2(dev_priv)	(IS_COFFEELAKE(dev_priv) && \
 				 (dev_priv)->info.gt == 2)
-<<<<<<< HEAD
-=======
 #define IS_CFL_GT3(dev_priv)	(IS_COFFEELAKE(dev_priv) && \
 				 (dev_priv)->info.gt == 3)
->>>>>>> 661e50bc
 
 #define IS_ALPHA_SUPPORT(intel_info) ((intel_info)->is_alpha_support)
 
@@ -3022,14 +2740,11 @@
 
 #define HAS_LOGICAL_RING_CONTEXTS(dev_priv) \
 		((dev_priv)->info.has_logical_ring_contexts)
-<<<<<<< HEAD
-=======
 #define HAS_LOGICAL_RING_PREEMPTION(dev_priv) \
 		((dev_priv)->info.has_logical_ring_preemption)
 
 #define HAS_EXECLISTS(dev_priv) HAS_LOGICAL_RING_CONTEXTS(dev_priv)
 
->>>>>>> 661e50bc
 #define USES_PPGTT(dev_priv)		(i915_modparams.enable_ppgtt)
 #define USES_FULL_PPGTT(dev_priv)	(i915_modparams.enable_ppgtt >= 2)
 #define USES_FULL_48BIT_PPGTT(dev_priv)	(i915_modparams.enable_ppgtt == 3)
