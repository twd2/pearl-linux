/* SPDX-License-Identifier: GPL-2.0 */
/*
 * core.h - DesignWare USB3 DRD Core Header
 *
 * Copyright (C) 2010-2011 Texas Instruments Incorporated - https://www.ti.com
 *
 * Authors: Felipe Balbi <balbi@ti.com>,
 *	    Sebastian Andrzej Siewior <bigeasy@linutronix.de>
 */

#ifndef __DRIVERS_USB_DWC3_CORE_H
#define __DRIVERS_USB_DWC3_CORE_H

#include <linux/device.h>
#include <linux/spinlock.h>
#include <linux/ioport.h>
#include <linux/list.h>
#include <linux/bitops.h>
#include <linux/dma-mapping.h>
#include <linux/mm.h>
#include <linux/debugfs.h>
#include <linux/wait.h>
#include <linux/workqueue.h>

#include <linux/usb/ch9.h>
#include <linux/usb/gadget.h>
#include <linux/usb/otg.h>
#include <linux/usb/role.h>
#include <linux/ulpi/interface.h>

#include <linux/phy/phy.h>

#define DWC3_MSG_MAX	500

/* Global constants */
#define DWC3_PULL_UP_TIMEOUT	500	/* ms */
#define DWC3_BOUNCE_SIZE	1024	/* size of a superspeed bulk */
#define DWC3_EP0_SETUP_SIZE	512
#define DWC3_ENDPOINTS_NUM	32
#define DWC3_XHCI_RESOURCES_NUM	2
#define DWC3_ISOC_MAX_RETRIES	5

#define DWC3_SCRATCHBUF_SIZE	4096	/* each buffer is assumed to be 4KiB */
#define DWC3_EVENT_BUFFERS_SIZE	4096
#define DWC3_EVENT_TYPE_MASK	0xfe

#define DWC3_EVENT_TYPE_DEV	0
#define DWC3_EVENT_TYPE_CARKIT	3
#define DWC3_EVENT_TYPE_I2C	4

#define DWC3_DEVICE_EVENT_DISCONNECT		0
#define DWC3_DEVICE_EVENT_RESET			1
#define DWC3_DEVICE_EVENT_CONNECT_DONE		2
#define DWC3_DEVICE_EVENT_LINK_STATUS_CHANGE	3
#define DWC3_DEVICE_EVENT_WAKEUP		4
#define DWC3_DEVICE_EVENT_HIBER_REQ		5
#define DWC3_DEVICE_EVENT_EOPF			6
#define DWC3_DEVICE_EVENT_SOF			7
#define DWC3_DEVICE_EVENT_ERRATIC_ERROR		9
#define DWC3_DEVICE_EVENT_CMD_CMPL		10
#define DWC3_DEVICE_EVENT_OVERFLOW		11

/* Controller's role while using the OTG block */
#define DWC3_OTG_ROLE_IDLE	0
#define DWC3_OTG_ROLE_HOST	1
#define DWC3_OTG_ROLE_DEVICE	2

#define DWC3_GEVNTCOUNT_MASK	0xfffc
#define DWC3_GEVNTCOUNT_EHB	BIT(31)
#define DWC3_GSNPSID_MASK	0xffff0000
#define DWC3_GSNPSREV_MASK	0xffff
#define DWC3_GSNPS_ID(p)	(((p) & DWC3_GSNPSID_MASK) >> 16)

/* DWC3 registers memory space boundries */
#define DWC3_XHCI_REGS_START		0x0
#define DWC3_XHCI_REGS_END		0x7fff
#define DWC3_GLOBALS_REGS_START		0xc100
#define DWC3_GLOBALS_REGS_END		0xc6ff
#define DWC3_DEVICE_REGS_START		0xc700
#define DWC3_DEVICE_REGS_END		0xcbff
#define DWC3_OTG_REGS_START		0xcc00
#define DWC3_OTG_REGS_END		0xccff

/* Global Registers */
#define DWC3_GSBUSCFG0		0xc100
#define DWC3_GSBUSCFG1		0xc104
#define DWC3_GTXTHRCFG		0xc108
#define DWC3_GRXTHRCFG		0xc10c
#define DWC3_GCTL		0xc110
#define DWC3_GEVTEN		0xc114
#define DWC3_GSTS		0xc118
#define DWC3_GUCTL1		0xc11c
#define DWC3_GSNPSID		0xc120
#define DWC3_GGPIO		0xc124
#define DWC3_GUID		0xc128
#define DWC3_GUCTL		0xc12c
#define DWC3_GBUSERRADDR0	0xc130
#define DWC3_GBUSERRADDR1	0xc134
#define DWC3_GPRTBIMAP0		0xc138
#define DWC3_GPRTBIMAP1		0xc13c
#define DWC3_GHWPARAMS0		0xc140
#define DWC3_GHWPARAMS1		0xc144
#define DWC3_GHWPARAMS2		0xc148
#define DWC3_GHWPARAMS3		0xc14c
#define DWC3_GHWPARAMS4		0xc150
#define DWC3_GHWPARAMS5		0xc154
#define DWC3_GHWPARAMS6		0xc158
#define DWC3_GHWPARAMS7		0xc15c
#define DWC3_GDBGFIFOSPACE	0xc160
#define DWC3_GDBGLTSSM		0xc164
#define DWC3_GDBGBMU		0xc16c
#define DWC3_GDBGLSPMUX		0xc170
#define DWC3_GDBGLSP		0xc174
#define DWC3_GDBGEPINFO0	0xc178
#define DWC3_GDBGEPINFO1	0xc17c
#define DWC3_GPRTBIMAP_HS0	0xc180
#define DWC3_GPRTBIMAP_HS1	0xc184
#define DWC3_GPRTBIMAP_FS0	0xc188
#define DWC3_GPRTBIMAP_FS1	0xc18c
#define DWC3_GUCTL2		0xc19c

#define DWC3_VER_NUMBER		0xc1a0
#define DWC3_VER_TYPE		0xc1a4

#define DWC3_GUSB2PHYCFG(n)	(0xc200 + ((n) * 0x04))
#define DWC3_GUSB2I2CCTL(n)	(0xc240 + ((n) * 0x04))

#define DWC3_GUSB2PHYACC(n)	(0xc280 + ((n) * 0x04))

#define DWC3_GUSB3PIPECTL(n)	(0xc2c0 + ((n) * 0x04))

#define DWC3_GTXFIFOSIZ(n)	(0xc300 + ((n) * 0x04))
#define DWC3_GRXFIFOSIZ(n)	(0xc380 + ((n) * 0x04))

#define DWC3_GEVNTADRLO(n)	(0xc400 + ((n) * 0x10))
#define DWC3_GEVNTADRHI(n)	(0xc404 + ((n) * 0x10))
#define DWC3_GEVNTSIZ(n)	(0xc408 + ((n) * 0x10))
#define DWC3_GEVNTCOUNT(n)	(0xc40c + ((n) * 0x10))

#define DWC3_GHWPARAMS8		0xc600
#define DWC3_GUCTL3		0xc60c
#define DWC3_GFLADJ		0xc630

/* Device Registers */
#define DWC3_DCFG		0xc700
#define DWC3_DCTL		0xc704
#define DWC3_DEVTEN		0xc708
#define DWC3_DSTS		0xc70c
#define DWC3_DGCMDPAR		0xc710
#define DWC3_DGCMD		0xc714
#define DWC3_DALEPENA		0xc720

#define DWC3_DEP_BASE(n)	(0xc800 + ((n) * 0x10))
#define DWC3_DEPCMDPAR2		0x00
#define DWC3_DEPCMDPAR1		0x04
#define DWC3_DEPCMDPAR0		0x08
#define DWC3_DEPCMD		0x0c

#define DWC3_DEV_IMOD(n)	(0xca00 + ((n) * 0x4))

/* OTG Registers */
#define DWC3_OCFG		0xcc00
#define DWC3_OCTL		0xcc04
#define DWC3_OEVT		0xcc08
#define DWC3_OEVTEN		0xcc0C
#define DWC3_OSTS		0xcc10

/* Bit fields */

/* Global SoC Bus Configuration INCRx Register 0 */
#define DWC3_GSBUSCFG0_INCR256BRSTENA	(1 << 7) /* INCR256 burst */
#define DWC3_GSBUSCFG0_INCR128BRSTENA	(1 << 6) /* INCR128 burst */
#define DWC3_GSBUSCFG0_INCR64BRSTENA	(1 << 5) /* INCR64 burst */
#define DWC3_GSBUSCFG0_INCR32BRSTENA	(1 << 4) /* INCR32 burst */
#define DWC3_GSBUSCFG0_INCR16BRSTENA	(1 << 3) /* INCR16 burst */
#define DWC3_GSBUSCFG0_INCR8BRSTENA	(1 << 2) /* INCR8 burst */
#define DWC3_GSBUSCFG0_INCR4BRSTENA	(1 << 1) /* INCR4 burst */
#define DWC3_GSBUSCFG0_INCRBRSTENA	(1 << 0) /* undefined length enable */
#define DWC3_GSBUSCFG0_INCRBRST_MASK	0xff

/* Global Debug LSP MUX Select */
#define DWC3_GDBGLSPMUX_ENDBC		BIT(15)	/* Host only */
#define DWC3_GDBGLSPMUX_HOSTSELECT(n)	((n) & 0x3fff)
#define DWC3_GDBGLSPMUX_DEVSELECT(n)	(((n) & 0xf) << 4)
#define DWC3_GDBGLSPMUX_EPSELECT(n)	((n) & 0xf)

/* Global Debug Queue/FIFO Space Available Register */
#define DWC3_GDBGFIFOSPACE_NUM(n)	((n) & 0x1f)
#define DWC3_GDBGFIFOSPACE_TYPE(n)	(((n) << 5) & 0x1e0)
#define DWC3_GDBGFIFOSPACE_SPACE_AVAILABLE(n) (((n) >> 16) & 0xffff)

#define DWC3_TXFIFO		0
#define DWC3_RXFIFO		1
#define DWC3_TXREQQ		2
#define DWC3_RXREQQ		3
#define DWC3_RXINFOQ		4
#define DWC3_PSTATQ		5
#define DWC3_DESCFETCHQ		6
#define DWC3_EVENTQ		7
#define DWC3_AUXEVENTQ		8

/* Global RX Threshold Configuration Register */
#define DWC3_GRXTHRCFG_MAXRXBURSTSIZE(n) (((n) & 0x1f) << 19)
#define DWC3_GRXTHRCFG_RXPKTCNT(n) (((n) & 0xf) << 24)
#define DWC3_GRXTHRCFG_PKTCNTSEL BIT(29)

/* Global RX Threshold Configuration Register for DWC_usb31 only */
#define DWC31_GRXTHRCFG_MAXRXBURSTSIZE(n)	(((n) & 0x1f) << 16)
#define DWC31_GRXTHRCFG_RXPKTCNT(n)		(((n) & 0x1f) << 21)
#define DWC31_GRXTHRCFG_PKTCNTSEL		BIT(26)
#define DWC31_RXTHRNUMPKTSEL_HS_PRD		BIT(15)
#define DWC31_RXTHRNUMPKT_HS_PRD(n)		(((n) & 0x3) << 13)
#define DWC31_RXTHRNUMPKTSEL_PRD		BIT(10)
#define DWC31_RXTHRNUMPKT_PRD(n)		(((n) & 0x1f) << 5)
#define DWC31_MAXRXBURSTSIZE_PRD(n)		((n) & 0x1f)

/* Global TX Threshold Configuration Register for DWC_usb31 only */
#define DWC31_GTXTHRCFG_MAXTXBURSTSIZE(n)	(((n) & 0x1f) << 16)
#define DWC31_GTXTHRCFG_TXPKTCNT(n)		(((n) & 0x1f) << 21)
#define DWC31_GTXTHRCFG_PKTCNTSEL		BIT(26)
#define DWC31_TXTHRNUMPKTSEL_HS_PRD		BIT(15)
#define DWC31_TXTHRNUMPKT_HS_PRD(n)		(((n) & 0x3) << 13)
#define DWC31_TXTHRNUMPKTSEL_PRD		BIT(10)
#define DWC31_TXTHRNUMPKT_PRD(n)		(((n) & 0x1f) << 5)
#define DWC31_MAXTXBURSTSIZE_PRD(n)		((n) & 0x1f)

/* Global Configuration Register */
#define DWC3_GCTL_PWRDNSCALE(n)	((n) << 19)
#define DWC3_GCTL_U2RSTECN	BIT(16)
#define DWC3_GCTL_RAMCLKSEL(x)	(((x) & DWC3_GCTL_CLK_MASK) << 6)
#define DWC3_GCTL_CLK_BUS	(0)
#define DWC3_GCTL_CLK_PIPE	(1)
#define DWC3_GCTL_CLK_PIPEHALF	(2)
#define DWC3_GCTL_CLK_MASK	(3)

#define DWC3_GCTL_PRTCAP(n)	(((n) & (3 << 12)) >> 12)
#define DWC3_GCTL_PRTCAPDIR(n)	((n) << 12)
#define DWC3_GCTL_PRTCAP_HOST	1
#define DWC3_GCTL_PRTCAP_DEVICE	2
#define DWC3_GCTL_PRTCAP_OTG	3

#define DWC3_GCTL_CORESOFTRESET		BIT(11)
#define DWC3_GCTL_SOFITPSYNC		BIT(10)
#define DWC3_GCTL_SCALEDOWN(n)		((n) << 4)
#define DWC3_GCTL_SCALEDOWN_MASK	DWC3_GCTL_SCALEDOWN(3)
#define DWC3_GCTL_DISSCRAMBLE		BIT(3)
#define DWC3_GCTL_U2EXIT_LFPS		BIT(2)
#define DWC3_GCTL_GBLHIBERNATIONEN	BIT(1)
#define DWC3_GCTL_DSBLCLKGTNG		BIT(0)

/* Global User Control Register */
#define DWC3_GUCTL_HSTINAUTORETRY	BIT(14)

/* Global User Control 1 Register */
#define DWC3_GUCTL1_PARKMODE_DISABLE_SS	BIT(17)
#define DWC3_GUCTL1_TX_IPGAP_LINECHECK_DIS	BIT(28)
#define DWC3_GUCTL1_DEV_L1_EXIT_BY_HW	BIT(24)

/* Global Status Register */
#define DWC3_GSTS_OTG_IP	BIT(10)
#define DWC3_GSTS_BC_IP		BIT(9)
#define DWC3_GSTS_ADP_IP	BIT(8)
#define DWC3_GSTS_HOST_IP	BIT(7)
#define DWC3_GSTS_DEVICE_IP	BIT(6)
#define DWC3_GSTS_CSR_TIMEOUT	BIT(5)
#define DWC3_GSTS_BUS_ERR_ADDR_VLD	BIT(4)
#define DWC3_GSTS_CURMOD(n)	((n) & 0x3)
#define DWC3_GSTS_CURMOD_DEVICE	0
#define DWC3_GSTS_CURMOD_HOST	1

/* Global USB2 PHY Configuration Register */
#define DWC3_GUSB2PHYCFG_PHYSOFTRST	BIT(31)
#define DWC3_GUSB2PHYCFG_U2_FREECLK_EXISTS	BIT(30)
#define DWC3_GUSB2PHYCFG_SUSPHY		BIT(6)
#define DWC3_GUSB2PHYCFG_ULPI_UTMI	BIT(4)
#define DWC3_GUSB2PHYCFG_ENBLSLPM	BIT(8)
#define DWC3_GUSB2PHYCFG_PHYIF(n)	(n << 3)
#define DWC3_GUSB2PHYCFG_PHYIF_MASK	DWC3_GUSB2PHYCFG_PHYIF(1)
#define DWC3_GUSB2PHYCFG_USBTRDTIM(n)	(n << 10)
#define DWC3_GUSB2PHYCFG_USBTRDTIM_MASK	DWC3_GUSB2PHYCFG_USBTRDTIM(0xf)
#define USBTRDTIM_UTMI_8_BIT		9
#define USBTRDTIM_UTMI_16_BIT		5
#define UTMI_PHYIF_16_BIT		1
#define UTMI_PHYIF_8_BIT		0

/* Global USB2 PHY Vendor Control Register */
#define DWC3_GUSB2PHYACC_NEWREGREQ	BIT(25)
#define DWC3_GUSB2PHYACC_DONE		BIT(24)
#define DWC3_GUSB2PHYACC_BUSY		BIT(23)
#define DWC3_GUSB2PHYACC_WRITE		BIT(22)
#define DWC3_GUSB2PHYACC_ADDR(n)	(n << 16)
#define DWC3_GUSB2PHYACC_EXTEND_ADDR(n)	(n << 8)
#define DWC3_GUSB2PHYACC_DATA(n)	(n & 0xff)

/* Global USB3 PIPE Control Register */
#define DWC3_GUSB3PIPECTL_PHYSOFTRST	BIT(31)
#define DWC3_GUSB3PIPECTL_U2SSINP3OK	BIT(29)
#define DWC3_GUSB3PIPECTL_DISRXDETINP3	BIT(28)
#define DWC3_GUSB3PIPECTL_UX_EXIT_PX	BIT(27)
#define DWC3_GUSB3PIPECTL_REQP1P2P3	BIT(24)
#define DWC3_GUSB3PIPECTL_DEP1P2P3(n)	((n) << 19)
#define DWC3_GUSB3PIPECTL_DEP1P2P3_MASK	DWC3_GUSB3PIPECTL_DEP1P2P3(7)
#define DWC3_GUSB3PIPECTL_DEP1P2P3_EN	DWC3_GUSB3PIPECTL_DEP1P2P3(1)
#define DWC3_GUSB3PIPECTL_DEPOCHANGE	BIT(18)
#define DWC3_GUSB3PIPECTL_SUSPHY	BIT(17)
#define DWC3_GUSB3PIPECTL_LFPSFILT	BIT(9)
#define DWC3_GUSB3PIPECTL_RX_DETOPOLL	BIT(8)
#define DWC3_GUSB3PIPECTL_TX_DEEPH_MASK	DWC3_GUSB3PIPECTL_TX_DEEPH(3)
#define DWC3_GUSB3PIPECTL_TX_DEEPH(n)	((n) << 1)

/* Global TX Fifo Size Register */
#define DWC31_GTXFIFOSIZ_TXFRAMNUM	BIT(15)		/* DWC_usb31 only */
#define DWC31_GTXFIFOSIZ_TXFDEP(n)	((n) & 0x7fff)	/* DWC_usb31 only */
#define DWC3_GTXFIFOSIZ_TXFDEP(n)	((n) & 0xffff)
#define DWC3_GTXFIFOSIZ_TXFSTADDR(n)	((n) & 0xffff0000)

/* Global RX Fifo Size Register */
#define DWC31_GRXFIFOSIZ_RXFDEP(n)	((n) & 0x7fff)	/* DWC_usb31 only */
#define DWC3_GRXFIFOSIZ_RXFDEP(n)	((n) & 0xffff)

/* Global Event Size Registers */
#define DWC3_GEVNTSIZ_INTMASK		BIT(31)
#define DWC3_GEVNTSIZ_SIZE(n)		((n) & 0xffff)

/* Global HWPARAMS0 Register */
#define DWC3_GHWPARAMS0_MODE(n)		((n) & 0x3)
#define DWC3_GHWPARAMS0_MODE_GADGET	0
#define DWC3_GHWPARAMS0_MODE_HOST	1
#define DWC3_GHWPARAMS0_MODE_DRD	2
#define DWC3_GHWPARAMS0_MBUS_TYPE(n)	(((n) >> 3) & 0x7)
#define DWC3_GHWPARAMS0_SBUS_TYPE(n)	(((n) >> 6) & 0x3)
#define DWC3_GHWPARAMS0_MDWIDTH(n)	(((n) >> 8) & 0xff)
#define DWC3_GHWPARAMS0_SDWIDTH(n)	(((n) >> 16) & 0xff)
#define DWC3_GHWPARAMS0_AWIDTH(n)	(((n) >> 24) & 0xff)

/* Global HWPARAMS1 Register */
#define DWC3_GHWPARAMS1_EN_PWROPT(n)	(((n) & (3 << 24)) >> 24)
#define DWC3_GHWPARAMS1_EN_PWROPT_NO	0
#define DWC3_GHWPARAMS1_EN_PWROPT_CLK	1
#define DWC3_GHWPARAMS1_EN_PWROPT_HIB	2
#define DWC3_GHWPARAMS1_PWROPT(n)	((n) << 24)
#define DWC3_GHWPARAMS1_PWROPT_MASK	DWC3_GHWPARAMS1_PWROPT(3)
#define DWC3_GHWPARAMS1_ENDBC		BIT(31)

/* Global HWPARAMS3 Register */
#define DWC3_GHWPARAMS3_SSPHY_IFC(n)		((n) & 3)
#define DWC3_GHWPARAMS3_SSPHY_IFC_DIS		0
#define DWC3_GHWPARAMS3_SSPHY_IFC_GEN1		1
#define DWC3_GHWPARAMS3_SSPHY_IFC_GEN2		2 /* DWC_usb31 only */
#define DWC3_GHWPARAMS3_HSPHY_IFC(n)		(((n) & (3 << 2)) >> 2)
#define DWC3_GHWPARAMS3_HSPHY_IFC_DIS		0
#define DWC3_GHWPARAMS3_HSPHY_IFC_UTMI		1
#define DWC3_GHWPARAMS3_HSPHY_IFC_ULPI		2
#define DWC3_GHWPARAMS3_HSPHY_IFC_UTMI_ULPI	3
#define DWC3_GHWPARAMS3_FSPHY_IFC(n)		(((n) & (3 << 4)) >> 4)
#define DWC3_GHWPARAMS3_FSPHY_IFC_DIS		0
#define DWC3_GHWPARAMS3_FSPHY_IFC_ENA		1

/* Global HWPARAMS4 Register */
#define DWC3_GHWPARAMS4_HIBER_SCRATCHBUFS(n)	(((n) & (0x0f << 13)) >> 13)
#define DWC3_MAX_HIBER_SCRATCHBUFS		15

/* Global HWPARAMS6 Register */
#define DWC3_GHWPARAMS6_BCSUPPORT		BIT(14)
#define DWC3_GHWPARAMS6_OTG3SUPPORT		BIT(13)
#define DWC3_GHWPARAMS6_ADPSUPPORT		BIT(12)
#define DWC3_GHWPARAMS6_HNPSUPPORT		BIT(11)
#define DWC3_GHWPARAMS6_SRPSUPPORT		BIT(10)
#define DWC3_GHWPARAMS6_EN_FPGA			BIT(7)

/* DWC_usb32 only */
#define DWC3_GHWPARAMS6_MDWIDTH(n)		((n) & (0x3 << 8))

/* Global HWPARAMS7 Register */
#define DWC3_GHWPARAMS7_RAM1_DEPTH(n)	((n) & 0xffff)
#define DWC3_GHWPARAMS7_RAM2_DEPTH(n)	(((n) >> 16) & 0xffff)

/* Global Frame Length Adjustment Register */
#define DWC3_GFLADJ_30MHZ_SDBND_SEL		BIT(7)
#define DWC3_GFLADJ_30MHZ_MASK			0x3f

/* Global User Control Register 2 */
#define DWC3_GUCTL2_RST_ACTBITLATER		BIT(14)

/* Global User Control Register 3 */
#define DWC3_GUCTL3_SPLITDISABLE		BIT(14)

/* Device Configuration Register */
#define DWC3_DCFG_NUMLANES(n)	(((n) & 0x3) << 30) /* DWC_usb32 only */

#define DWC3_DCFG_DEVADDR(addr)	((addr) << 3)
#define DWC3_DCFG_DEVADDR_MASK	DWC3_DCFG_DEVADDR(0x7f)

#define DWC3_DCFG_SPEED_MASK	(7 << 0)
#define DWC3_DCFG_SUPERSPEED_PLUS (5 << 0)  /* DWC_usb31 only */
#define DWC3_DCFG_SUPERSPEED	(4 << 0)
#define DWC3_DCFG_HIGHSPEED	(0 << 0)
#define DWC3_DCFG_FULLSPEED	BIT(0)
#define DWC3_DCFG_LOWSPEED	(2 << 0)

#define DWC3_DCFG_NUMP_SHIFT	17
#define DWC3_DCFG_NUMP(n)	(((n) >> DWC3_DCFG_NUMP_SHIFT) & 0x1f)
#define DWC3_DCFG_NUMP_MASK	(0x1f << DWC3_DCFG_NUMP_SHIFT)
#define DWC3_DCFG_LPM_CAP	BIT(22)

/* Device Control Register */
#define DWC3_DCTL_RUN_STOP	BIT(31)
#define DWC3_DCTL_CSFTRST	BIT(30)
#define DWC3_DCTL_LSFTRST	BIT(29)

#define DWC3_DCTL_HIRD_THRES_MASK	(0x1f << 24)
#define DWC3_DCTL_HIRD_THRES(n)	((n) << 24)

#define DWC3_DCTL_APPL1RES	BIT(23)

/* These apply for core versions 1.87a and earlier */
#define DWC3_DCTL_TRGTULST_MASK		(0x0f << 17)
#define DWC3_DCTL_TRGTULST(n)		((n) << 17)
#define DWC3_DCTL_TRGTULST_U2		(DWC3_DCTL_TRGTULST(2))
#define DWC3_DCTL_TRGTULST_U3		(DWC3_DCTL_TRGTULST(3))
#define DWC3_DCTL_TRGTULST_SS_DIS	(DWC3_DCTL_TRGTULST(4))
#define DWC3_DCTL_TRGTULST_RX_DET	(DWC3_DCTL_TRGTULST(5))
#define DWC3_DCTL_TRGTULST_SS_INACT	(DWC3_DCTL_TRGTULST(6))

/* These apply for core versions 1.94a and later */
#define DWC3_DCTL_NYET_THRES(n)		(((n) & 0xf) << 20)

#define DWC3_DCTL_KEEP_CONNECT		BIT(19)
#define DWC3_DCTL_L1_HIBER_EN		BIT(18)
#define DWC3_DCTL_CRS			BIT(17)
#define DWC3_DCTL_CSS			BIT(16)

#define DWC3_DCTL_INITU2ENA		BIT(12)
#define DWC3_DCTL_ACCEPTU2ENA		BIT(11)
#define DWC3_DCTL_INITU1ENA		BIT(10)
#define DWC3_DCTL_ACCEPTU1ENA		BIT(9)
#define DWC3_DCTL_TSTCTRL_MASK		(0xf << 1)

#define DWC3_DCTL_ULSTCHNGREQ_MASK	(0x0f << 5)
#define DWC3_DCTL_ULSTCHNGREQ(n) (((n) << 5) & DWC3_DCTL_ULSTCHNGREQ_MASK)

#define DWC3_DCTL_ULSTCHNG_NO_ACTION	(DWC3_DCTL_ULSTCHNGREQ(0))
#define DWC3_DCTL_ULSTCHNG_SS_DISABLED	(DWC3_DCTL_ULSTCHNGREQ(4))
#define DWC3_DCTL_ULSTCHNG_RX_DETECT	(DWC3_DCTL_ULSTCHNGREQ(5))
#define DWC3_DCTL_ULSTCHNG_SS_INACTIVE	(DWC3_DCTL_ULSTCHNGREQ(6))
#define DWC3_DCTL_ULSTCHNG_RECOVERY	(DWC3_DCTL_ULSTCHNGREQ(8))
#define DWC3_DCTL_ULSTCHNG_COMPLIANCE	(DWC3_DCTL_ULSTCHNGREQ(10))
#define DWC3_DCTL_ULSTCHNG_LOOPBACK	(DWC3_DCTL_ULSTCHNGREQ(11))

/* Device Event Enable Register */
#define DWC3_DEVTEN_VNDRDEVTSTRCVEDEN	BIT(12)
#define DWC3_DEVTEN_EVNTOVERFLOWEN	BIT(11)
#define DWC3_DEVTEN_CMDCMPLTEN		BIT(10)
#define DWC3_DEVTEN_ERRTICERREN		BIT(9)
#define DWC3_DEVTEN_SOFEN		BIT(7)
#define DWC3_DEVTEN_EOPFEN		BIT(6)
#define DWC3_DEVTEN_HIBERNATIONREQEVTEN	BIT(5)
#define DWC3_DEVTEN_WKUPEVTEN		BIT(4)
#define DWC3_DEVTEN_ULSTCNGEN		BIT(3)
#define DWC3_DEVTEN_CONNECTDONEEN	BIT(2)
#define DWC3_DEVTEN_USBRSTEN		BIT(1)
#define DWC3_DEVTEN_DISCONNEVTEN	BIT(0)

#define DWC3_DSTS_CONNLANES(n)		(((n) >> 30) & 0x3) /* DWC_usb32 only */

/* Device Status Register */
#define DWC3_DSTS_DCNRD			BIT(29)

/* This applies for core versions 1.87a and earlier */
#define DWC3_DSTS_PWRUPREQ		BIT(24)

/* These apply for core versions 1.94a and later */
#define DWC3_DSTS_RSS			BIT(25)
#define DWC3_DSTS_SSS			BIT(24)

#define DWC3_DSTS_COREIDLE		BIT(23)
#define DWC3_DSTS_DEVCTRLHLT		BIT(22)

#define DWC3_DSTS_USBLNKST_MASK		(0x0f << 18)
#define DWC3_DSTS_USBLNKST(n)		(((n) & DWC3_DSTS_USBLNKST_MASK) >> 18)

#define DWC3_DSTS_RXFIFOEMPTY		BIT(17)

#define DWC3_DSTS_SOFFN_MASK		(0x3fff << 3)
#define DWC3_DSTS_SOFFN(n)		(((n) & DWC3_DSTS_SOFFN_MASK) >> 3)

#define DWC3_DSTS_CONNECTSPD		(7 << 0)

#define DWC3_DSTS_SUPERSPEED_PLUS	(5 << 0) /* DWC_usb31 only */
#define DWC3_DSTS_SUPERSPEED		(4 << 0)
#define DWC3_DSTS_HIGHSPEED		(0 << 0)
#define DWC3_DSTS_FULLSPEED		BIT(0)
#define DWC3_DSTS_LOWSPEED		(2 << 0)

/* Device Generic Command Register */
#define DWC3_DGCMD_SET_LMP		0x01
#define DWC3_DGCMD_SET_PERIODIC_PAR	0x02
#define DWC3_DGCMD_XMIT_FUNCTION	0x03

/* These apply for core versions 1.94a and later */
#define DWC3_DGCMD_SET_SCRATCHPAD_ADDR_LO	0x04
#define DWC3_DGCMD_SET_SCRATCHPAD_ADDR_HI	0x05

#define DWC3_DGCMD_SELECTED_FIFO_FLUSH	0x09
#define DWC3_DGCMD_ALL_FIFO_FLUSH	0x0a
#define DWC3_DGCMD_SET_ENDPOINT_NRDY	0x0c
#define DWC3_DGCMD_SET_ENDPOINT_PRIME	0x0d
#define DWC3_DGCMD_RUN_SOC_BUS_LOOPBACK	0x10

#define DWC3_DGCMD_STATUS(n)		(((n) >> 12) & 0x0F)
#define DWC3_DGCMD_CMDACT		BIT(10)
#define DWC3_DGCMD_CMDIOC		BIT(8)

/* Device Generic Command Parameter Register */
#define DWC3_DGCMDPAR_FORCE_LINKPM_ACCEPT	BIT(0)
#define DWC3_DGCMDPAR_FIFO_NUM(n)		((n) << 0)
#define DWC3_DGCMDPAR_RX_FIFO			(0 << 5)
#define DWC3_DGCMDPAR_TX_FIFO			BIT(5)
#define DWC3_DGCMDPAR_LOOPBACK_DIS		(0 << 0)
#define DWC3_DGCMDPAR_LOOPBACK_ENA		BIT(0)

/* Device Endpoint Command Register */
#define DWC3_DEPCMD_PARAM_SHIFT		16
#define DWC3_DEPCMD_PARAM(x)		((x) << DWC3_DEPCMD_PARAM_SHIFT)
#define DWC3_DEPCMD_GET_RSC_IDX(x)	(((x) >> DWC3_DEPCMD_PARAM_SHIFT) & 0x7f)
#define DWC3_DEPCMD_STATUS(x)		(((x) >> 12) & 0x0F)
#define DWC3_DEPCMD_HIPRI_FORCERM	BIT(11)
#define DWC3_DEPCMD_CLEARPENDIN		BIT(11)
#define DWC3_DEPCMD_CMDACT		BIT(10)
#define DWC3_DEPCMD_CMDIOC		BIT(8)

#define DWC3_DEPCMD_DEPSTARTCFG		(0x09 << 0)
#define DWC3_DEPCMD_ENDTRANSFER		(0x08 << 0)
#define DWC3_DEPCMD_UPDATETRANSFER	(0x07 << 0)
#define DWC3_DEPCMD_STARTTRANSFER	(0x06 << 0)
#define DWC3_DEPCMD_CLEARSTALL		(0x05 << 0)
#define DWC3_DEPCMD_SETSTALL		(0x04 << 0)
/* This applies for core versions 1.90a and earlier */
#define DWC3_DEPCMD_GETSEQNUMBER	(0x03 << 0)
/* This applies for core versions 1.94a and later */
#define DWC3_DEPCMD_GETEPSTATE		(0x03 << 0)
#define DWC3_DEPCMD_SETTRANSFRESOURCE	(0x02 << 0)
#define DWC3_DEPCMD_SETEPCONFIG		(0x01 << 0)

#define DWC3_DEPCMD_CMD(x)		((x) & 0xf)

/* The EP number goes 0..31 so ep0 is always out and ep1 is always in */
#define DWC3_DALEPENA_EP(n)		BIT(n)

#define DWC3_DEPCMD_TYPE_CONTROL	0
#define DWC3_DEPCMD_TYPE_ISOC		1
#define DWC3_DEPCMD_TYPE_BULK		2
#define DWC3_DEPCMD_TYPE_INTR		3

#define DWC3_DEV_IMOD_COUNT_SHIFT	16
#define DWC3_DEV_IMOD_COUNT_MASK	(0xffff << 16)
#define DWC3_DEV_IMOD_INTERVAL_SHIFT	0
#define DWC3_DEV_IMOD_INTERVAL_MASK	(0xffff << 0)

/* OTG Configuration Register */
#define DWC3_OCFG_DISPWRCUTTOFF		BIT(5)
#define DWC3_OCFG_HIBDISMASK		BIT(4)
#define DWC3_OCFG_SFTRSTMASK		BIT(3)
#define DWC3_OCFG_OTGVERSION		BIT(2)
#define DWC3_OCFG_HNPCAP		BIT(1)
#define DWC3_OCFG_SRPCAP		BIT(0)

/* OTG CTL Register */
#define DWC3_OCTL_OTG3GOERR		BIT(7)
#define DWC3_OCTL_PERIMODE		BIT(6)
#define DWC3_OCTL_PRTPWRCTL		BIT(5)
#define DWC3_OCTL_HNPREQ		BIT(4)
#define DWC3_OCTL_SESREQ		BIT(3)
#define DWC3_OCTL_TERMSELIDPULSE	BIT(2)
#define DWC3_OCTL_DEVSETHNPEN		BIT(1)
#define DWC3_OCTL_HSTSETHNPEN		BIT(0)

/* OTG Event Register */
#define DWC3_OEVT_DEVICEMODE		BIT(31)
#define DWC3_OEVT_XHCIRUNSTPSET		BIT(27)
#define DWC3_OEVT_DEVRUNSTPSET		BIT(26)
#define DWC3_OEVT_HIBENTRY		BIT(25)
#define DWC3_OEVT_CONIDSTSCHNG		BIT(24)
#define DWC3_OEVT_HRRCONFNOTIF		BIT(23)
#define DWC3_OEVT_HRRINITNOTIF		BIT(22)
#define DWC3_OEVT_ADEVIDLE		BIT(21)
#define DWC3_OEVT_ADEVBHOSTEND		BIT(20)
#define DWC3_OEVT_ADEVHOST		BIT(19)
#define DWC3_OEVT_ADEVHNPCHNG		BIT(18)
#define DWC3_OEVT_ADEVSRPDET		BIT(17)
#define DWC3_OEVT_ADEVSESSENDDET	BIT(16)
#define DWC3_OEVT_BDEVBHOSTEND		BIT(11)
#define DWC3_OEVT_BDEVHNPCHNG		BIT(10)
#define DWC3_OEVT_BDEVSESSVLDDET	BIT(9)
#define DWC3_OEVT_BDEVVBUSCHNG		BIT(8)
#define DWC3_OEVT_BSESSVLD		BIT(3)
#define DWC3_OEVT_HSTNEGSTS		BIT(2)
#define DWC3_OEVT_SESREQSTS		BIT(1)
#define DWC3_OEVT_ERROR			BIT(0)

/* OTG Event Enable Register */
#define DWC3_OEVTEN_XHCIRUNSTPSETEN	BIT(27)
#define DWC3_OEVTEN_DEVRUNSTPSETEN	BIT(26)
#define DWC3_OEVTEN_HIBENTRYEN		BIT(25)
#define DWC3_OEVTEN_CONIDSTSCHNGEN	BIT(24)
#define DWC3_OEVTEN_HRRCONFNOTIFEN	BIT(23)
#define DWC3_OEVTEN_HRRINITNOTIFEN	BIT(22)
#define DWC3_OEVTEN_ADEVIDLEEN		BIT(21)
#define DWC3_OEVTEN_ADEVBHOSTENDEN	BIT(20)
#define DWC3_OEVTEN_ADEVHOSTEN		BIT(19)
#define DWC3_OEVTEN_ADEVHNPCHNGEN	BIT(18)
#define DWC3_OEVTEN_ADEVSRPDETEN	BIT(17)
#define DWC3_OEVTEN_ADEVSESSENDDETEN	BIT(16)
#define DWC3_OEVTEN_BDEVBHOSTENDEN	BIT(11)
#define DWC3_OEVTEN_BDEVHNPCHNGEN	BIT(10)
#define DWC3_OEVTEN_BDEVSESSVLDDETEN	BIT(9)
#define DWC3_OEVTEN_BDEVVBUSCHNGEN	BIT(8)

/* OTG Status Register */
#define DWC3_OSTS_DEVRUNSTP		BIT(13)
#define DWC3_OSTS_XHCIRUNSTP		BIT(12)
#define DWC3_OSTS_PERIPHERALSTATE	BIT(4)
#define DWC3_OSTS_XHCIPRTPOWER		BIT(3)
#define DWC3_OSTS_BSESVLD		BIT(2)
#define DWC3_OSTS_VBUSVLD		BIT(1)
#define DWC3_OSTS_CONIDSTS		BIT(0)

/* Structures */

struct dwc3_trb;

/**
 * struct dwc3_event_buffer - Software event buffer representation
 * @buf: _THE_ buffer
 * @cache: The buffer cache used in the threaded interrupt
 * @length: size of this buffer
 * @lpos: event offset
 * @count: cache of last read event count register
 * @flags: flags related to this event buffer
 * @dma: dma_addr_t
 * @dwc: pointer to DWC controller
 */
struct dwc3_event_buffer {
	void			*buf;
	void			*cache;
	unsigned int		length;
	unsigned int		lpos;
	unsigned int		count;
	unsigned int		flags;

#define DWC3_EVENT_PENDING	BIT(0)

	dma_addr_t		dma;

	struct dwc3		*dwc;
};

#define DWC3_EP_FLAG_STALLED	BIT(0)
#define DWC3_EP_FLAG_WEDGED	BIT(1)

#define DWC3_EP_DIRECTION_TX	true
#define DWC3_EP_DIRECTION_RX	false

#define DWC3_TRB_NUM		256

/**
 * struct dwc3_ep - device side endpoint representation
 * @endpoint: usb endpoint
 * @cancelled_list: list of cancelled requests for this endpoint
 * @pending_list: list of pending requests for this endpoint
 * @started_list: list of started requests on this endpoint
 * @regs: pointer to first endpoint register
 * @trb_pool: array of transaction buffers
 * @trb_pool_dma: dma address of @trb_pool
 * @trb_enqueue: enqueue 'pointer' into TRB array
 * @trb_dequeue: dequeue 'pointer' into TRB array
 * @dwc: pointer to DWC controller
 * @saved_state: ep state saved during hibernation
 * @flags: endpoint flags (wedged, stalled, ...)
 * @number: endpoint number (1 - 15)
 * @type: set to bmAttributes & USB_ENDPOINT_XFERTYPE_MASK
 * @resource_index: Resource transfer index
 * @frame_number: set to the frame number we want this transfer to start (ISOC)
 * @interval: the interval on which the ISOC transfer is started
 * @name: a human readable name e.g. ep1out-bulk
 * @direction: true for TX, false for RX
 * @stream_capable: true when streams are enabled
 * @combo_num: the test combination BIT[15:14] of the frame number to test
 *		isochronous START TRANSFER command failure workaround
 * @start_cmd_status: the status of testing START TRANSFER command with
 *		combo_num = 'b00
 */
struct dwc3_ep {
	struct usb_ep		endpoint;
	struct list_head	cancelled_list;
	struct list_head	pending_list;
	struct list_head	started_list;

	void __iomem		*regs;

	struct dwc3_trb		*trb_pool;
	dma_addr_t		trb_pool_dma;
	struct dwc3		*dwc;

	u32			saved_state;
	unsigned int		flags;
#define DWC3_EP_ENABLED		BIT(0)
#define DWC3_EP_STALL		BIT(1)
#define DWC3_EP_WEDGE		BIT(2)
#define DWC3_EP_TRANSFER_STARTED BIT(3)
#define DWC3_EP_END_TRANSFER_PENDING BIT(4)
#define DWC3_EP_PENDING_REQUEST	BIT(5)
#define DWC3_EP_DELAY_START	BIT(6)
#define DWC3_EP_WAIT_TRANSFER_COMPLETE	BIT(7)
#define DWC3_EP_IGNORE_NEXT_NOSTREAM	BIT(8)
#define DWC3_EP_FORCE_RESTART_STREAM	BIT(9)
#define DWC3_EP_FIRST_STREAM_PRIMED	BIT(10)
#define DWC3_EP_PENDING_CLEAR_STALL	BIT(11)

	/* This last one is specific to EP0 */
#define DWC3_EP0_DIR_IN		BIT(31)

	/*
	 * IMPORTANT: we *know* we have 256 TRBs in our @trb_pool, so we will
	 * use a u8 type here. If anybody decides to increase number of TRBs to
	 * anything larger than 256 - I can't see why people would want to do
	 * this though - then this type needs to be changed.
	 *
	 * By using u8 types we ensure that our % operator when incrementing
	 * enqueue and dequeue get optimized away by the compiler.
	 */
	u8			trb_enqueue;
	u8			trb_dequeue;

	u8			number;
	u8			type;
	u8			resource_index;
	u32			frame_number;
	u32			interval;

	char			name[20];

	unsigned		direction:1;
	unsigned		stream_capable:1;

	/* For isochronous START TRANSFER workaround only */
	u8			combo_num;
	int			start_cmd_status;
};

enum dwc3_phy {
	DWC3_PHY_UNKNOWN = 0,
	DWC3_PHY_USB3,
	DWC3_PHY_USB2,
};

enum dwc3_ep0_next {
	DWC3_EP0_UNKNOWN = 0,
	DWC3_EP0_COMPLETE,
	DWC3_EP0_NRDY_DATA,
	DWC3_EP0_NRDY_STATUS,
};

enum dwc3_ep0_state {
	EP0_UNCONNECTED		= 0,
	EP0_SETUP_PHASE,
	EP0_DATA_PHASE,
	EP0_STATUS_PHASE,
};

enum dwc3_link_state {
	/* In SuperSpeed */
	DWC3_LINK_STATE_U0		= 0x00, /* in HS, means ON */
	DWC3_LINK_STATE_U1		= 0x01,
	DWC3_LINK_STATE_U2		= 0x02, /* in HS, means SLEEP */
	DWC3_LINK_STATE_U3		= 0x03, /* in HS, means SUSPEND */
	DWC3_LINK_STATE_SS_DIS		= 0x04,
	DWC3_LINK_STATE_RX_DET		= 0x05, /* in HS, means Early Suspend */
	DWC3_LINK_STATE_SS_INACT	= 0x06,
	DWC3_LINK_STATE_POLL		= 0x07,
	DWC3_LINK_STATE_RECOV		= 0x08,
	DWC3_LINK_STATE_HRESET		= 0x09,
	DWC3_LINK_STATE_CMPLY		= 0x0a,
	DWC3_LINK_STATE_LPBK		= 0x0b,
	DWC3_LINK_STATE_RESET		= 0x0e,
	DWC3_LINK_STATE_RESUME		= 0x0f,
	DWC3_LINK_STATE_MASK		= 0x0f,
};

/* TRB Length, PCM and Status */
#define DWC3_TRB_SIZE_MASK	(0x00ffffff)
#define DWC3_TRB_SIZE_LENGTH(n)	((n) & DWC3_TRB_SIZE_MASK)
#define DWC3_TRB_SIZE_PCM1(n)	(((n) & 0x03) << 24)
#define DWC3_TRB_SIZE_TRBSTS(n)	(((n) & (0x0f << 28)) >> 28)

#define DWC3_TRBSTS_OK			0
#define DWC3_TRBSTS_MISSED_ISOC		1
#define DWC3_TRBSTS_SETUP_PENDING	2
#define DWC3_TRB_STS_XFER_IN_PROG	4

/* TRB Control */
#define DWC3_TRB_CTRL_HWO		BIT(0)
#define DWC3_TRB_CTRL_LST		BIT(1)
#define DWC3_TRB_CTRL_CHN		BIT(2)
#define DWC3_TRB_CTRL_CSP		BIT(3)
#define DWC3_TRB_CTRL_TRBCTL(n)		(((n) & 0x3f) << 4)
#define DWC3_TRB_CTRL_ISP_IMI		BIT(10)
#define DWC3_TRB_CTRL_IOC		BIT(11)
#define DWC3_TRB_CTRL_SID_SOFN(n)	(((n) & 0xffff) << 14)
#define DWC3_TRB_CTRL_GET_SID_SOFN(n)	(((n) & (0xffff << 14)) >> 14)

#define DWC3_TRBCTL_TYPE(n)		((n) & (0x3f << 4))
#define DWC3_TRBCTL_NORMAL		DWC3_TRB_CTRL_TRBCTL(1)
#define DWC3_TRBCTL_CONTROL_SETUP	DWC3_TRB_CTRL_TRBCTL(2)
#define DWC3_TRBCTL_CONTROL_STATUS2	DWC3_TRB_CTRL_TRBCTL(3)
#define DWC3_TRBCTL_CONTROL_STATUS3	DWC3_TRB_CTRL_TRBCTL(4)
#define DWC3_TRBCTL_CONTROL_DATA	DWC3_TRB_CTRL_TRBCTL(5)
#define DWC3_TRBCTL_ISOCHRONOUS_FIRST	DWC3_TRB_CTRL_TRBCTL(6)
#define DWC3_TRBCTL_ISOCHRONOUS		DWC3_TRB_CTRL_TRBCTL(7)
#define DWC3_TRBCTL_LINK_TRB		DWC3_TRB_CTRL_TRBCTL(8)

/**
 * struct dwc3_trb - transfer request block (hw format)
 * @bpl: DW0-3
 * @bph: DW4-7
 * @size: DW8-B
 * @ctrl: DWC-F
 */
struct dwc3_trb {
	u32		bpl;
	u32		bph;
	u32		size;
	u32		ctrl;
} __packed;

/**
 * struct dwc3_hwparams - copy of HWPARAMS registers
 * @hwparams0: GHWPARAMS0
 * @hwparams1: GHWPARAMS1
 * @hwparams2: GHWPARAMS2
 * @hwparams3: GHWPARAMS3
 * @hwparams4: GHWPARAMS4
 * @hwparams5: GHWPARAMS5
 * @hwparams6: GHWPARAMS6
 * @hwparams7: GHWPARAMS7
 * @hwparams8: GHWPARAMS8
 */
struct dwc3_hwparams {
	u32	hwparams0;
	u32	hwparams1;
	u32	hwparams2;
	u32	hwparams3;
	u32	hwparams4;
	u32	hwparams5;
	u32	hwparams6;
	u32	hwparams7;
	u32	hwparams8;
};

/* HWPARAMS0 */
#define DWC3_MODE(n)		((n) & 0x7)

#define DWC3_MDWIDTH(n)		(((n) & 0xff00) >> 8)

/* HWPARAMS1 */
#define DWC3_NUM_INT(n)		(((n) & (0x3f << 15)) >> 15)

/* HWPARAMS3 */
#define DWC3_NUM_IN_EPS_MASK	(0x1f << 18)
#define DWC3_NUM_EPS_MASK	(0x3f << 12)
#define DWC3_NUM_EPS(p)		(((p)->hwparams3 &		\
			(DWC3_NUM_EPS_MASK)) >> 12)
#define DWC3_NUM_IN_EPS(p)	(((p)->hwparams3 &		\
			(DWC3_NUM_IN_EPS_MASK)) >> 18)

/* HWPARAMS7 */
#define DWC3_RAM1_DEPTH(n)	((n) & 0xffff)

/**
 * struct dwc3_request - representation of a transfer request
 * @request: struct usb_request to be transferred
 * @list: a list_head used for request queueing
 * @dep: struct dwc3_ep owning this request
 * @sg: pointer to first incomplete sg
 * @start_sg: pointer to the sg which should be queued next
 * @num_pending_sgs: counter to pending sgs
 * @num_queued_sgs: counter to the number of sgs which already got queued
 * @remaining: amount of data remaining
 * @status: internal dwc3 request status tracking
 * @epnum: endpoint number to which this request refers
 * @trb: pointer to struct dwc3_trb
 * @trb_dma: DMA address of @trb
 * @num_trbs: number of TRBs used by this request
 * @needs_extra_trb: true when request needs one extra TRB (either due to ZLP
 *	or unaligned OUT)
 * @direction: IN or OUT direction flag
 * @mapped: true when request has been dma-mapped
 */
struct dwc3_request {
	struct usb_request	request;
	struct list_head	list;
	struct dwc3_ep		*dep;
	struct scatterlist	*sg;
	struct scatterlist	*start_sg;

	unsigned int		num_pending_sgs;
	unsigned int		num_queued_sgs;
	unsigned int		remaining;

	unsigned int		status;
#define DWC3_REQUEST_STATUS_QUEUED	0
#define DWC3_REQUEST_STATUS_STARTED	1
#define DWC3_REQUEST_STATUS_CANCELLED	2
#define DWC3_REQUEST_STATUS_COMPLETED	3
#define DWC3_REQUEST_STATUS_UNKNOWN	-1

	u8			epnum;
	struct dwc3_trb		*trb;
	dma_addr_t		trb_dma;

	unsigned int		num_trbs;

	unsigned int		needs_extra_trb:1;
	unsigned int		direction:1;
	unsigned int		mapped:1;
};

/*
 * struct dwc3_scratchpad_array - hibernation scratchpad array
 * (format defined by hw)
 */
struct dwc3_scratchpad_array {
	__le64	dma_adr[DWC3_MAX_HIBER_SCRATCHBUFS];
};

/**
 * struct dwc3 - representation of our controller
 * @drd_work: workqueue used for role swapping
 * @ep0_trb: trb which is used for the ctrl_req
 * @bounce: address of bounce buffer
 * @scratchbuf: address of scratch buffer
 * @setup_buf: used while precessing STD USB requests
 * @ep0_trb_addr: dma address of @ep0_trb
 * @bounce_addr: dma address of @bounce
 * @ep0_usb_req: dummy req used while handling STD USB requests
 * @scratch_addr: dma address of scratchbuf
 * @ep0_in_setup: one control transfer is completed and enter setup phase
 * @lock: for synchronizing
 * @dev: pointer to our struct device
 * @sysdev: pointer to the DMA-capable device
 * @xhci: pointer to our xHCI child
 * @xhci_resources: struct resources for our @xhci child
 * @ev_buf: struct dwc3_event_buffer pointer
 * @eps: endpoint array
 * @gadget: device side representation of the peripheral controller
 * @gadget_driver: pointer to the gadget driver
 * @clks: array of clocks
 * @num_clks: number of clocks
 * @reset: reset control
 * @regs: base address for our registers
 * @regs_size: address space size
 * @fladj: frame length adjustment
 * @irq_gadget: peripheral controller's IRQ number
 * @otg_irq: IRQ number for OTG IRQs
 * @current_otg_role: current role of operation while using the OTG block
 * @desired_otg_role: desired role of operation while using the OTG block
 * @otg_restart_host: flag that OTG controller needs to restart host
 * @nr_scratch: number of scratch buffers
 * @u1u2: only used on revisions <1.83a for workaround
 * @maximum_speed: maximum speed requested (mainly for testing purposes)
<<<<<<< HEAD
 * @dma_mask_bits: bits in device's DMA mask (default 32)
=======
 * @max_ssp_rate: SuperSpeed Plus maximum signaling rate and lane count
 * @gadget_max_speed: maximum gadget speed requested
 * @gadget_ssp_rate: Gadget driver's maximum supported SuperSpeed Plus signaling
 *			rate and lane count.
>>>>>>> 89698bec
 * @ip: controller's ID
 * @revision: controller's version of an IP
 * @version_type: VERSIONTYPE register contents, a sub release of a revision
 * @dr_mode: requested mode of operation
 * @current_dr_role: current role of operation when in dual-role mode
 * @desired_dr_role: desired role of operation when in dual-role mode
 * @edev: extcon handle
 * @edev_nb: extcon notifier
 * @hsphy_mode: UTMI phy mode, one of following:
 *		- USBPHY_INTERFACE_MODE_UTMI
 *		- USBPHY_INTERFACE_MODE_UTMIW
 * @role_sw: usb_role_switch handle
 * @role_switch_default_mode: default operation mode of controller while
 *			usb role is USB_ROLE_NONE.
 * @usb2_phy: pointer to USB2 PHY
 * @usb3_phy: pointer to USB3 PHY
 * @usb2_generic_phy: pointer to USB2 PHY
 * @usb3_generic_phy: pointer to USB3 PHY
 * @phys_ready: flag to indicate that PHYs are ready
 * @ulpi: pointer to ulpi interface
 * @ulpi_ready: flag to indicate that ULPI is initialized
 * @u2sel: parameter from Set SEL request.
 * @u2pel: parameter from Set SEL request.
 * @u1sel: parameter from Set SEL request.
 * @u1pel: parameter from Set SEL request.
 * @num_eps: number of endpoints
 * @ep0_next_event: hold the next expected event
 * @ep0state: state of endpoint zero
 * @link_state: link state
 * @speed: device speed (super, high, full, low)
 * @hwparams: copy of hwparams registers
 * @root: debugfs root folder pointer
 * @regset: debugfs pointer to regdump file
 * @dbg_lsp_select: current debug lsp mux register selection
 * @test_mode: true when we're entering a USB test mode
 * @test_mode_nr: test feature selector
 * @lpm_nyet_threshold: LPM NYET response threshold
 * @hird_threshold: HIRD threshold
 * @rx_thr_num_pkt_prd: periodic ESS receive packet count
 * @rx_max_burst_prd: max periodic ESS receive burst size
 * @tx_thr_num_pkt_prd: periodic ESS transmit packet count
 * @tx_max_burst_prd: max periodic ESS transmit burst size
 * @hsphy_interface: "utmi" or "ulpi"
 * @connected: true when we're connected to a host, false otherwise
 * @delayed_status: true when gadget driver asks for delayed status
 * @ep0_bounced: true when we used bounce buffer
 * @ep0_expect_in: true when we expect a DATA IN transfer
 * @has_hibernation: true when dwc3 was configured with Hibernation
 * @sysdev_is_parent: true when dwc3 device has a parent driver
 * @has_lpm_erratum: true when core was configured with LPM Erratum. Note that
 *			there's now way for software to detect this in runtime.
 * @is_utmi_l1_suspend: the core asserts output signal
 *	0	- utmi_sleep_n
 *	1	- utmi_l1_suspend_n
 * @is_fpga: true when we are using the FPGA board
 * @pending_events: true when we have pending IRQs to be handled
 * @pullups_connected: true when Run/Stop bit is set
 * @setup_packet_pending: true when there's a Setup Packet in FIFO. Workaround
 * @three_stage_setup: set if we perform a three phase setup
 * @dis_start_transfer_quirk: set if start_transfer failure SW workaround is
 *			not needed for DWC_usb31 version 1.70a-ea06 and below
 * @usb3_lpm_capable: set if hadrware supports Link Power Management
 * @usb2_lpm_disable: set to disable usb2 lpm
 * @disable_scramble_quirk: set if we enable the disable scramble quirk
 * @u2exit_lfps_quirk: set if we enable u2exit lfps quirk
 * @u2ss_inp3_quirk: set if we enable P3 OK for U2/SS Inactive quirk
 * @req_p1p2p3_quirk: set if we enable request p1p2p3 quirk
 * @del_p1p2p3_quirk: set if we enable delay p1p2p3 quirk
 * @del_phy_power_chg_quirk: set if we enable delay phy power change quirk
 * @lfps_filter_quirk: set if we enable LFPS filter quirk
 * @rx_detect_poll_quirk: set if we enable rx_detect to polling lfps quirk
 * @dis_u3_susphy_quirk: set if we disable usb3 suspend phy
 * @dis_u2_susphy_quirk: set if we disable usb2 suspend phy
 * @dis_enblslpm_quirk: set if we clear enblslpm in GUSB2PHYCFG,
 *                      disabling the suspend signal to the PHY.
 * @dis_u1_entry_quirk: set if link entering into U1 state needs to be disabled.
 * @dis_u2_entry_quirk: set if link entering into U2 state needs to be disabled.
 * @dis_rxdet_inp3_quirk: set if we disable Rx.Detect in P3
 * @dis_u2_freeclk_exists_quirk : set if we clear u2_freeclk_exists
 *			in GUSB2PHYCFG, specify that USB2 PHY doesn't
 *			provide a free-running PHY clock.
 * @dis_del_phy_power_chg_quirk: set if we disable delay phy power
 *			change quirk.
 * @dis_tx_ipgap_linecheck_quirk: set if we disable u2mac linestate
 *			check during HS transmit.
 * @parkmode_disable_ss_quirk: set if we need to disable all SuperSpeed
 *			instances in park mode.
 * @tx_de_emphasis_quirk: set if we enable Tx de-emphasis quirk
 * @tx_de_emphasis: Tx de-emphasis value
 *	0	- -6dB de-emphasis
 *	1	- -3.5dB de-emphasis
 *	2	- No de-emphasis
 *	3	- Reserved
 * @dis_metastability_quirk: set to disable metastability quirk.
 * @dis_split_quirk: set to disable split boundary.
 * @imod_interval: set the interrupt moderation interval in 250ns
 *			increments or 0 to disable.
 */
struct dwc3 {
	struct work_struct	drd_work;
	struct dwc3_trb		*ep0_trb;
	void			*bounce;
	void			*scratchbuf;
	u8			*setup_buf;
	dma_addr_t		ep0_trb_addr;
	dma_addr_t		bounce_addr;
	dma_addr_t		scratch_addr;
	struct dwc3_request	ep0_usb_req;
	struct completion	ep0_in_setup;

	/* device lock */
	spinlock_t		lock;

	struct device		*dev;
	struct device		*sysdev;

	struct platform_device	*xhci;
	struct resource		xhci_resources[DWC3_XHCI_RESOURCES_NUM];

	struct dwc3_event_buffer *ev_buf;
	struct dwc3_ep		*eps[DWC3_ENDPOINTS_NUM];

	struct usb_gadget	*gadget;
	struct usb_gadget_driver *gadget_driver;

	struct clk_bulk_data	*clks;
	int			num_clks;

	struct reset_control	*reset;

	struct usb_phy		*usb2_phy;
	struct usb_phy		*usb3_phy;

	struct phy		*usb2_generic_phy;
	struct phy		*usb3_generic_phy;

	bool			phys_ready;

	struct ulpi		*ulpi;
	bool			ulpi_ready;

	void __iomem		*regs;
	size_t			regs_size;

	enum usb_dr_mode	dr_mode;
	u32			current_dr_role;
	u32			desired_dr_role;
	struct extcon_dev	*edev;
	struct notifier_block	edev_nb;
	enum usb_phy_interface	hsphy_mode;
	struct usb_role_switch	*role_sw;
	enum usb_dr_mode	role_switch_default_mode;

	u32			fladj;
	u32			irq_gadget;
	u32			otg_irq;
	u32			current_otg_role;
	u32			desired_otg_role;
	bool			otg_restart_host;
	u32			nr_scratch;
	u32			u1u2;
	u32			maximum_speed;
<<<<<<< HEAD
	u32			dma_mask_bits;
=======
	u32			gadget_max_speed;
	enum usb_ssp_rate	max_ssp_rate;
	enum usb_ssp_rate	gadget_ssp_rate;
>>>>>>> 89698bec

	u32			ip;

#define DWC3_IP			0x5533
#define DWC31_IP		0x3331
#define DWC32_IP		0x3332

	u32			revision;

#define DWC3_REVISION_ANY	0x0
#define DWC3_REVISION_173A	0x5533173a
#define DWC3_REVISION_175A	0x5533175a
#define DWC3_REVISION_180A	0x5533180a
#define DWC3_REVISION_183A	0x5533183a
#define DWC3_REVISION_185A	0x5533185a
#define DWC3_REVISION_187A	0x5533187a
#define DWC3_REVISION_188A	0x5533188a
#define DWC3_REVISION_190A	0x5533190a
#define DWC3_REVISION_194A	0x5533194a
#define DWC3_REVISION_200A	0x5533200a
#define DWC3_REVISION_202A	0x5533202a
#define DWC3_REVISION_210A	0x5533210a
#define DWC3_REVISION_220A	0x5533220a
#define DWC3_REVISION_230A	0x5533230a
#define DWC3_REVISION_240A	0x5533240a
#define DWC3_REVISION_250A	0x5533250a
#define DWC3_REVISION_260A	0x5533260a
#define DWC3_REVISION_270A	0x5533270a
#define DWC3_REVISION_280A	0x5533280a
#define DWC3_REVISION_290A	0x5533290a
#define DWC3_REVISION_300A	0x5533300a
#define DWC3_REVISION_310A	0x5533310a
#define DWC3_REVISION_330A	0x5533330a

#define DWC31_REVISION_ANY	0x0
#define DWC31_REVISION_110A	0x3131302a
#define DWC31_REVISION_120A	0x3132302a
#define DWC31_REVISION_160A	0x3136302a
#define DWC31_REVISION_170A	0x3137302a
#define DWC31_REVISION_180A	0x3138302a
#define DWC31_REVISION_190A	0x3139302a

#define DWC32_REVISION_ANY	0x0
#define DWC32_REVISION_100A	0x3130302a

	u32			version_type;

#define DWC31_VERSIONTYPE_ANY		0x0
#define DWC31_VERSIONTYPE_EA01		0x65613031
#define DWC31_VERSIONTYPE_EA02		0x65613032
#define DWC31_VERSIONTYPE_EA03		0x65613033
#define DWC31_VERSIONTYPE_EA04		0x65613034
#define DWC31_VERSIONTYPE_EA05		0x65613035
#define DWC31_VERSIONTYPE_EA06		0x65613036

	enum dwc3_ep0_next	ep0_next_event;
	enum dwc3_ep0_state	ep0state;
	enum dwc3_link_state	link_state;

	u16			u2sel;
	u16			u2pel;
	u8			u1sel;
	u8			u1pel;

	u8			speed;

	u8			num_eps;

	struct dwc3_hwparams	hwparams;
	struct dentry		*root;
	struct debugfs_regset32	*regset;

	u32			dbg_lsp_select;

	u8			test_mode;
	u8			test_mode_nr;
	u8			lpm_nyet_threshold;
	u8			hird_threshold;
	u8			rx_thr_num_pkt_prd;
	u8			rx_max_burst_prd;
	u8			tx_thr_num_pkt_prd;
	u8			tx_max_burst_prd;

	const char		*hsphy_interface;

	unsigned		connected:1;
	unsigned		delayed_status:1;
	unsigned		ep0_bounced:1;
	unsigned		ep0_expect_in:1;
	unsigned		has_hibernation:1;
	unsigned		sysdev_is_parent:1;
	unsigned		has_lpm_erratum:1;
	unsigned		is_utmi_l1_suspend:1;
	unsigned		is_fpga:1;
	unsigned		pending_events:1;
	unsigned		pullups_connected:1;
	unsigned		setup_packet_pending:1;
	unsigned		three_stage_setup:1;
	unsigned		dis_start_transfer_quirk:1;
	unsigned		usb3_lpm_capable:1;
	unsigned		usb2_lpm_disable:1;

	unsigned		disable_scramble_quirk:1;
	unsigned		u2exit_lfps_quirk:1;
	unsigned		u2ss_inp3_quirk:1;
	unsigned		req_p1p2p3_quirk:1;
	unsigned                del_p1p2p3_quirk:1;
	unsigned		del_phy_power_chg_quirk:1;
	unsigned		lfps_filter_quirk:1;
	unsigned		rx_detect_poll_quirk:1;
	unsigned		dis_u3_susphy_quirk:1;
	unsigned		dis_u2_susphy_quirk:1;
	unsigned		dis_enblslpm_quirk:1;
	unsigned		dis_u1_entry_quirk:1;
	unsigned		dis_u2_entry_quirk:1;
	unsigned		dis_rxdet_inp3_quirk:1;
	unsigned		dis_u2_freeclk_exists_quirk:1;
	unsigned		dis_del_phy_power_chg_quirk:1;
	unsigned		dis_tx_ipgap_linecheck_quirk:1;
	unsigned		parkmode_disable_ss_quirk:1;

	unsigned		tx_de_emphasis_quirk:1;
	unsigned		tx_de_emphasis:2;

	unsigned		dis_metastability_quirk:1;

	unsigned		dis_split_quirk:1;

	u16			imod_interval;
};

#define INCRX_BURST_MODE 0
#define INCRX_UNDEF_LENGTH_BURST_MODE 1

#define work_to_dwc(w)		(container_of((w), struct dwc3, drd_work))

/* -------------------------------------------------------------------------- */

struct dwc3_event_type {
	u32	is_devspec:1;
	u32	type:7;
	u32	reserved8_31:24;
} __packed;

#define DWC3_DEPEVT_XFERCOMPLETE	0x01
#define DWC3_DEPEVT_XFERINPROGRESS	0x02
#define DWC3_DEPEVT_XFERNOTREADY	0x03
#define DWC3_DEPEVT_RXTXFIFOEVT		0x04
#define DWC3_DEPEVT_STREAMEVT		0x06
#define DWC3_DEPEVT_EPCMDCMPLT		0x07

/**
 * struct dwc3_event_depevt - Device Endpoint Events
 * @one_bit: indicates this is an endpoint event (not used)
 * @endpoint_number: number of the endpoint
 * @endpoint_event: The event we have:
 *	0x00	- Reserved
 *	0x01	- XferComplete
 *	0x02	- XferInProgress
 *	0x03	- XferNotReady
 *	0x04	- RxTxFifoEvt (IN->Underrun, OUT->Overrun)
 *	0x05	- Reserved
 *	0x06	- StreamEvt
 *	0x07	- EPCmdCmplt
 * @reserved11_10: Reserved, don't use.
 * @status: Indicates the status of the event. Refer to databook for
 *	more information.
 * @parameters: Parameters of the current event. Refer to databook for
 *	more information.
 */
struct dwc3_event_depevt {
	u32	one_bit:1;
	u32	endpoint_number:5;
	u32	endpoint_event:4;
	u32	reserved11_10:2;
	u32	status:4;

/* Within XferNotReady */
#define DEPEVT_STATUS_TRANSFER_ACTIVE	BIT(3)

/* Within XferComplete or XferInProgress */
#define DEPEVT_STATUS_BUSERR	BIT(0)
#define DEPEVT_STATUS_SHORT	BIT(1)
#define DEPEVT_STATUS_IOC	BIT(2)
#define DEPEVT_STATUS_LST	BIT(3) /* XferComplete */
#define DEPEVT_STATUS_MISSED_ISOC BIT(3) /* XferInProgress */

/* Stream event only */
#define DEPEVT_STREAMEVT_FOUND		1
#define DEPEVT_STREAMEVT_NOTFOUND	2

/* Stream event parameter */
#define DEPEVT_STREAM_PRIME		0xfffe
#define DEPEVT_STREAM_NOSTREAM		0x0

/* Control-only Status */
#define DEPEVT_STATUS_CONTROL_DATA	1
#define DEPEVT_STATUS_CONTROL_STATUS	2
#define DEPEVT_STATUS_CONTROL_PHASE(n)	((n) & 3)

/* In response to Start Transfer */
#define DEPEVT_TRANSFER_NO_RESOURCE	1
#define DEPEVT_TRANSFER_BUS_EXPIRY	2

	u32	parameters:16;

/* For Command Complete Events */
#define DEPEVT_PARAMETER_CMD(n)	(((n) & (0xf << 8)) >> 8)
} __packed;

/**
 * struct dwc3_event_devt - Device Events
 * @one_bit: indicates this is a non-endpoint event (not used)
 * @device_event: indicates it's a device event. Should read as 0x00
 * @type: indicates the type of device event.
 *	0	- DisconnEvt
 *	1	- USBRst
 *	2	- ConnectDone
 *	3	- ULStChng
 *	4	- WkUpEvt
 *	5	- Reserved
 *	6	- EOPF
 *	7	- SOF
 *	8	- Reserved
 *	9	- ErrticErr
 *	10	- CmdCmplt
 *	11	- EvntOverflow
 *	12	- VndrDevTstRcved
 * @reserved15_12: Reserved, not used
 * @event_info: Information about this event
 * @reserved31_25: Reserved, not used
 */
struct dwc3_event_devt {
	u32	one_bit:1;
	u32	device_event:7;
	u32	type:4;
	u32	reserved15_12:4;
	u32	event_info:9;
	u32	reserved31_25:7;
} __packed;

/**
 * struct dwc3_event_gevt - Other Core Events
 * @one_bit: indicates this is a non-endpoint event (not used)
 * @device_event: indicates it's (0x03) Carkit or (0x04) I2C event.
 * @phy_port_number: self-explanatory
 * @reserved31_12: Reserved, not used.
 */
struct dwc3_event_gevt {
	u32	one_bit:1;
	u32	device_event:7;
	u32	phy_port_number:4;
	u32	reserved31_12:20;
} __packed;

/**
 * union dwc3_event - representation of Event Buffer contents
 * @raw: raw 32-bit event
 * @type: the type of the event
 * @depevt: Device Endpoint Event
 * @devt: Device Event
 * @gevt: Global Event
 */
union dwc3_event {
	u32				raw;
	struct dwc3_event_type		type;
	struct dwc3_event_depevt	depevt;
	struct dwc3_event_devt		devt;
	struct dwc3_event_gevt		gevt;
};

/**
 * struct dwc3_gadget_ep_cmd_params - representation of endpoint command
 * parameters
 * @param2: third parameter
 * @param1: second parameter
 * @param0: first parameter
 */
struct dwc3_gadget_ep_cmd_params {
	u32	param2;
	u32	param1;
	u32	param0;
};

/*
 * DWC3 Features to be used as Driver Data
 */

#define DWC3_HAS_PERIPHERAL		BIT(0)
#define DWC3_HAS_XHCI			BIT(1)
#define DWC3_HAS_OTG			BIT(3)

/* prototypes */
void dwc3_set_prtcap(struct dwc3 *dwc, u32 mode);
void dwc3_set_mode(struct dwc3 *dwc, u32 mode);
u32 dwc3_core_fifo_space(struct dwc3_ep *dep, u8 type);

#define DWC3_IP_IS(_ip)							\
	(dwc->ip == _ip##_IP)

#define DWC3_VER_IS(_ip, _ver)						\
	(DWC3_IP_IS(_ip) && dwc->revision == _ip##_REVISION_##_ver)

#define DWC3_VER_IS_PRIOR(_ip, _ver)					\
	(DWC3_IP_IS(_ip) && dwc->revision < _ip##_REVISION_##_ver)

#define DWC3_VER_IS_WITHIN(_ip, _from, _to)				\
	(DWC3_IP_IS(_ip) &&						\
	 dwc->revision >= _ip##_REVISION_##_from &&			\
	 (!(_ip##_REVISION_##_to) ||					\
	  dwc->revision <= _ip##_REVISION_##_to))

#define DWC3_VER_TYPE_IS_WITHIN(_ip, _ver, _from, _to)			\
	(DWC3_VER_IS(_ip, _ver) &&					\
	 dwc->version_type >= _ip##_VERSIONTYPE_##_from &&		\
	 (!(_ip##_VERSIONTYPE_##_to) ||					\
	  dwc->version_type <= _ip##_VERSIONTYPE_##_to))

bool dwc3_has_imod(struct dwc3 *dwc);

int dwc3_event_buffers_setup(struct dwc3 *dwc);
void dwc3_event_buffers_cleanup(struct dwc3 *dwc);

#if IS_ENABLED(CONFIG_USB_DWC3_HOST) || IS_ENABLED(CONFIG_USB_DWC3_DUAL_ROLE)
int dwc3_host_init(struct dwc3 *dwc);
void dwc3_host_exit(struct dwc3 *dwc);
#else
static inline int dwc3_host_init(struct dwc3 *dwc)
{ return 0; }
static inline void dwc3_host_exit(struct dwc3 *dwc)
{ }
#endif

#if IS_ENABLED(CONFIG_USB_DWC3_GADGET) || IS_ENABLED(CONFIG_USB_DWC3_DUAL_ROLE)
int dwc3_gadget_init(struct dwc3 *dwc);
void dwc3_gadget_exit(struct dwc3 *dwc);
int dwc3_gadget_set_test_mode(struct dwc3 *dwc, int mode);
int dwc3_gadget_get_link_state(struct dwc3 *dwc);
int dwc3_gadget_set_link_state(struct dwc3 *dwc, enum dwc3_link_state state);
int dwc3_send_gadget_ep_cmd(struct dwc3_ep *dep, unsigned int cmd,
		struct dwc3_gadget_ep_cmd_params *params);
int dwc3_send_gadget_generic_command(struct dwc3 *dwc, unsigned int cmd,
		u32 param);
#else
static inline int dwc3_gadget_init(struct dwc3 *dwc)
{ return 0; }
static inline void dwc3_gadget_exit(struct dwc3 *dwc)
{ }
static inline int dwc3_gadget_set_test_mode(struct dwc3 *dwc, int mode)
{ return 0; }
static inline int dwc3_gadget_get_link_state(struct dwc3 *dwc)
{ return 0; }
static inline int dwc3_gadget_set_link_state(struct dwc3 *dwc,
		enum dwc3_link_state state)
{ return 0; }

static inline int dwc3_send_gadget_ep_cmd(struct dwc3_ep *dep, unsigned int cmd,
		struct dwc3_gadget_ep_cmd_params *params)
{ return 0; }
static inline int dwc3_send_gadget_generic_command(struct dwc3 *dwc,
		int cmd, u32 param)
{ return 0; }
#endif

#if IS_ENABLED(CONFIG_USB_DWC3_DUAL_ROLE)
int dwc3_drd_init(struct dwc3 *dwc);
void dwc3_drd_exit(struct dwc3 *dwc);
void dwc3_otg_init(struct dwc3 *dwc);
void dwc3_otg_exit(struct dwc3 *dwc);
void dwc3_otg_update(struct dwc3 *dwc, bool ignore_idstatus);
void dwc3_otg_host_init(struct dwc3 *dwc);
#else
static inline int dwc3_drd_init(struct dwc3 *dwc)
{ return 0; }
static inline void dwc3_drd_exit(struct dwc3 *dwc)
{ }
static inline void dwc3_otg_init(struct dwc3 *dwc)
{ }
static inline void dwc3_otg_exit(struct dwc3 *dwc)
{ }
static inline void dwc3_otg_update(struct dwc3 *dwc, bool ignore_idstatus)
{ }
static inline void dwc3_otg_host_init(struct dwc3 *dwc)
{ }
#endif

/* power management interface */
#if !IS_ENABLED(CONFIG_USB_DWC3_HOST)
int dwc3_gadget_suspend(struct dwc3 *dwc);
int dwc3_gadget_resume(struct dwc3 *dwc);
void dwc3_gadget_process_pending_events(struct dwc3 *dwc);
#else
static inline int dwc3_gadget_suspend(struct dwc3 *dwc)
{
	return 0;
}

static inline int dwc3_gadget_resume(struct dwc3 *dwc)
{
	return 0;
}

static inline void dwc3_gadget_process_pending_events(struct dwc3 *dwc)
{
}
#endif /* !IS_ENABLED(CONFIG_USB_DWC3_HOST) */

#if IS_ENABLED(CONFIG_USB_DWC3_ULPI)
int dwc3_ulpi_init(struct dwc3 *dwc);
void dwc3_ulpi_exit(struct dwc3 *dwc);
#else
static inline int dwc3_ulpi_init(struct dwc3 *dwc)
{ return 0; }
static inline void dwc3_ulpi_exit(struct dwc3 *dwc)
{ }
#endif

#endif /* __DRIVERS_USB_DWC3_CORE_H */<|MERGE_RESOLUTION|>--- conflicted
+++ resolved
@@ -968,14 +968,11 @@
  * @nr_scratch: number of scratch buffers
  * @u1u2: only used on revisions <1.83a for workaround
  * @maximum_speed: maximum speed requested (mainly for testing purposes)
-<<<<<<< HEAD
  * @dma_mask_bits: bits in device's DMA mask (default 32)
-=======
  * @max_ssp_rate: SuperSpeed Plus maximum signaling rate and lane count
  * @gadget_max_speed: maximum gadget speed requested
  * @gadget_ssp_rate: Gadget driver's maximum supported SuperSpeed Plus signaling
  *			rate and lane count.
->>>>>>> 89698bec
  * @ip: controller's ID
  * @revision: controller's version of an IP
  * @version_type: VERSIONTYPE register contents, a sub release of a revision
@@ -1138,13 +1135,10 @@
 	u32			nr_scratch;
 	u32			u1u2;
 	u32			maximum_speed;
-<<<<<<< HEAD
 	u32			dma_mask_bits;
-=======
 	u32			gadget_max_speed;
 	enum usb_ssp_rate	max_ssp_rate;
 	enum usb_ssp_rate	gadget_ssp_rate;
->>>>>>> 89698bec
 
 	u32			ip;
 
