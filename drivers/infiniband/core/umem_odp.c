--- conflicted
+++ resolved
@@ -152,11 +152,7 @@
 	struct ib_ucontext_per_mm *per_mm =
 		container_of(mn, struct ib_ucontext_per_mm, mn);
 
-<<<<<<< HEAD
-	if (range->blockable)
-=======
 	if (mmu_notifier_range_blockable(range))
->>>>>>> 0ecfebd2
 		down_read(&per_mm->umem_rwsem);
 	else if (!down_read_trylock(&per_mm->umem_rwsem))
 		return -EAGAIN;
@@ -174,12 +170,8 @@
 	return rbt_ib_umem_for_each_in_range(&per_mm->umem_tree, range->start,
 					     range->end,
 					     invalidate_range_start_trampoline,
-<<<<<<< HEAD
-					     range->blockable, NULL);
-=======
 					     mmu_notifier_range_blockable(range),
 					     NULL);
->>>>>>> 0ecfebd2
 }
 
 static int invalidate_range_end_trampoline(struct ib_umem_odp *item, u64 start,
