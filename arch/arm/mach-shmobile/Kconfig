--- conflicted
+++ resolved
@@ -113,11 +113,8 @@
 	depends on ARCH_R8A7740
 	select ARCH_REQUIRE_GPIOLIB
 	select USE_OF
-<<<<<<< HEAD
-	select REGULATOR_FIXED_VOLTAGE if REGULATOR
-=======
+	select REGULATOR_FIXED_VOLTAGE if REGULATOR
 	select SND_SOC_WM8978 if SND_SIMPLE_CARD
->>>>>>> 70523b4e
 
 config MACH_MARZEN
 	bool "MARZEN board"
