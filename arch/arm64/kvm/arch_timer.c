--- conflicted
+++ resolved
@@ -1058,11 +1058,8 @@
 static int kvm_irq_init(struct arch_timer_kvm_info *info)
 {
 	struct irq_domain *domain = NULL;
-<<<<<<< HEAD
 	struct fwnode_handle *fwnode;
 	struct irq_data *data;
-=======
->>>>>>> 007b350a
 
 	if (info->virtual_irq <= 0) {
 		kvm_err("kvm_arch_timer: invalid virtual timer IRQ: %d\n",
@@ -1074,12 +1071,9 @@
 	kvm_irq_fixup_flags(host_vtimer_irq, &host_vtimer_irq_flags);
 
 	if (kvm_vgic_global_state.no_hw_deactivation) {
-<<<<<<< HEAD
-=======
 		struct fwnode_handle *fwnode;
 		struct irq_data *data;
 
->>>>>>> 007b350a
 		fwnode = irq_domain_alloc_named_fwnode("kvm-timer");
 		if (!fwnode)
 			return -ENOMEM;
