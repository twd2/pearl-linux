// SPDX-License-Identifier: GPL-2.0-or-later
/*
 *   Additional mixer mapping
 *
 *   Copyright (c) 2002 by Takashi Iwai <tiwai@suse.de>
 */

struct usbmix_dB_map {
	u32 min;
	u32 max;
};

struct usbmix_name_map {
	int id;
	const char *name;
	int control;
	const struct usbmix_dB_map *dB;
};

struct usbmix_selector_map {
	int id;
	int count;
	const char **names;
};

struct usbmix_ctl_map {
	u32 id;
	const struct usbmix_name_map *map;
	const struct usbmix_selector_map *selector_map;
	const struct usbmix_connector_map *connector_map;
	int ignore_ctl_error;
};

/*
 * USB control mappers for SB Exitigy
 */

/*
 * Topology of SB Extigy (see on the wide screen :)

USB_IN[1] --->FU[2]------------------------------+->MU[16]-->PU[17]-+->FU[18]--+->EU[27]--+->EU[21]-->FU[22]--+->FU[23] > Dig_OUT[24]
                                                 ^                  |          |          |                   |
USB_IN[3] -+->SU[5]-->FU[6]--+->MU[14] ->PU[15]->+                  |          |          |                   +->FU[25] > Dig_OUT[26]
           ^                 ^                   |                  |          |          |
Dig_IN[4] -+                 |                   |                  |          |          +->FU[28]---------------------> Spk_OUT[19]
                             |                   |                  |          |
Lin-IN[7] -+-->FU[8]---------+                   |                  |          +----------------------------------------> Hph_OUT[20]
           |                                     |                  |
Mic-IN[9] --+->FU[10]----------------------------+                  |
           ||                                                       |
           ||  +----------------------------------------------------+
           VV  V
           ++--+->SU[11]-->FU[12] --------------------------------------------------------------------------------------> USB_OUT[13]
*/

static const struct usbmix_name_map extigy_map[] = {
	/* 1: IT pcm */
	{ 2, "PCM Playback" }, /* FU */
	/* 3: IT pcm */
	/* 4: IT digital in */
	{ 5, NULL }, /* DISABLED: this seems to be bogus on some firmware */
	{ 6, "Digital In" }, /* FU */
	/* 7: IT line */
	{ 8, "Line Playback" }, /* FU */
	/* 9: IT mic */
	{ 10, "Mic Playback" }, /* FU */
	{ 11, "Capture Source" }, /* SU */
	{ 12, "Capture" }, /* FU */
	/* 13: OT pcm capture */
	/* 14: MU (w/o controls) */
	/* 15: PU (3D enh) */
	/* 16: MU (w/o controls) */
	{ 17, NULL, 1 }, /* DISABLED: PU-switch (any effect?) */
	{ 17, "Channel Routing", 2 },	/* PU: mode select */
	{ 18, "Tone Control - Bass", UAC_FU_BASS }, /* FU */
	{ 18, "Tone Control - Treble", UAC_FU_TREBLE }, /* FU */
	{ 18, "Master Playback" }, /* FU; others */
	/* 19: OT speaker */
	/* 20: OT headphone */
	{ 21, NULL }, /* DISABLED: EU (for what?) */
	{ 22, "Digital Out Playback" }, /* FU */
	{ 23, "Digital Out1 Playback" }, /* FU */  /* FIXME: corresponds to 24 */
	/* 24: OT digital out */
	{ 25, "IEC958 Optical Playback" }, /* FU */
	{ 26, "IEC958 Optical Playback" }, /* OT */
	{ 27, NULL }, /* DISABLED: EU (for what?) */
	/* 28: FU speaker (mute) */
	{ 29, NULL }, /* Digital Input Playback Source? */
	{ 0 } /* terminator */
};

/* Sound Blaster MP3+ controls mapping
 * The default mixer channels have totally misleading names,
 * e.g. no Master and fake PCM volume
 *			Pavel Mihaylov <bin@bash.info>
 */
static const struct usbmix_dB_map mp3plus_dB_1 = {.min = -4781, .max = 0};
						/* just guess */
static const struct usbmix_dB_map mp3plus_dB_2 = {.min = -1781, .max = 618};
						/* just guess */

static const struct usbmix_name_map mp3plus_map[] = {
	/* 1: IT pcm */
	/* 2: IT mic */
	/* 3: IT line */
	/* 4: IT digital in */
	/* 5: OT digital out */
	/* 6: OT speaker */
	/* 7: OT pcm capture */
	{ 8, "Capture Source" }, /* FU, default PCM Capture Source */
		/* (Mic, Input 1 = Line input, Input 2 = Optical input) */
	{ 9, "Master Playback" }, /* FU, default Speaker 1 */
	/* { 10, "Mic Capture", 1 }, */ /* FU, Mic Capture */
	{ 10, /* "Mic Capture", */ NULL, 2, .dB = &mp3plus_dB_2 },
		/* FU, Mic Capture */
	{ 10, "Mic Boost", 7 }, /* FU, default Auto Gain Input */
	{ 11, "Line Capture", .dB = &mp3plus_dB_2 },
		/* FU, default PCM Capture */
	{ 12, "Digital In Playback" }, /* FU, default PCM 1 */
	{ 13, /* "Mic Playback", */ .dB = &mp3plus_dB_1 },
		/* FU, default Mic Playback */
	{ 14, "Line Playback", .dB = &mp3plus_dB_1 }, /* FU, default Speaker */
	/* 15: MU */
	{ 0 } /* terminator */
};

/* Topology of SB Audigy 2 NX

          +----------------------------->EU[27]--+
          |                                      v
          | +----------------------------------->SU[29]---->FU[22]-->Dig_OUT[24]
          | |                                    ^
USB_IN[1]-+------------+              +->EU[17]->+->FU[11]-+
            |          v              |          v         |
Dig_IN[4]---+->FU[6]-->MU[16]->FU[18]-+->EU[21]->SU[31]----->FU[30]->Hph_OUT[20]
            |          ^              |                    |
Lin_IN[7]-+--->FU[8]---+              +->EU[23]->FU[28]------------->Spk_OUT[19]
          | |                                              v
          +--->FU[12]------------------------------------->SU[14]--->USB_OUT[15]
            |                                              ^
            +->FU[13]--------------------------------------+
*/
static const struct usbmix_name_map audigy2nx_map[] = {
	/* 1: IT pcm playback */
	/* 4: IT digital in */
	{ 6, "Digital In Playback" }, /* FU */
	/* 7: IT line in */
	{ 8, "Line Playback" }, /* FU */
	{ 11, "What-U-Hear Capture" }, /* FU */
	{ 12, "Line Capture" }, /* FU */
	{ 13, "Digital In Capture" }, /* FU */
	{ 14, "Capture Source" }, /* SU */
	/* 15: OT pcm capture */
	/* 16: MU w/o controls */
	{ 17, NULL }, /* DISABLED: EU (for what?) */
	{ 18, "Master Playback" }, /* FU */
	/* 19: OT speaker */
	/* 20: OT headphone */
	{ 21, NULL }, /* DISABLED: EU (for what?) */
	{ 22, "Digital Out Playback" }, /* FU */
	{ 23, NULL }, /* DISABLED: EU (for what?) */
	/* 24: OT digital out */
	{ 27, NULL }, /* DISABLED: EU (for what?) */
	{ 28, "Speaker Playback" }, /* FU */
	{ 29, "Digital Out Source" }, /* SU */
	{ 30, "Headphone Playback" }, /* FU */
	{ 31, "Headphone Source" }, /* SU */
	{ 0 } /* terminator */
};

static const struct usbmix_name_map mbox1_map[] = {
	{ 1, "Clock" },
	{ 0 } /* terminator */
};

static const struct usbmix_selector_map c400_selectors[] = {
	{
		.id = 0x80,
		.count = 2,
		.names = (const char*[]) {"Internal", "SPDIF"}
	},
	{ 0 } /* terminator */
};

static const struct usbmix_selector_map audigy2nx_selectors[] = {
	{
		.id = 14, /* Capture Source */
		.count = 3,
		.names = (const char*[]) {"Line", "Digital In", "What-U-Hear"}
	},
	{
		.id = 29, /* Digital Out Source */
		.count = 3,
		.names = (const char*[]) {"Front", "PCM", "Digital In"}
	},
	{
		.id = 31, /* Headphone Source */
		.count = 2,
		.names = (const char*[]) {"Front", "Side"}
	},
	{ 0 } /* terminator */
};

/* Creative SoundBlaster Live! 24-bit External */
static const struct usbmix_name_map live24ext_map[] = {
	/* 2: PCM Playback Volume */
	{ 5, "Mic Capture" }, /* FU, default PCM Capture Volume */
	{ 0 } /* terminator */
};

/* LineX FM Transmitter entry - needed to bypass controls bug */
static const struct usbmix_name_map linex_map[] = {
	/* 1: IT pcm */
	/* 2: OT Speaker */ 
	{ 3, "Master" }, /* FU: master volume - left / right / mute */
	{ 0 } /* terminator */
};

static const struct usbmix_name_map maya44_map[] = {
	/* 1: IT line */
	{ 2, "Line Playback" }, /* FU */
	/* 3: IT line */
	{ 4, "Line Playback" }, /* FU */
	/* 5: IT pcm playback */
	/* 6: MU */
	{ 7, "Master Playback" }, /* FU */
	/* 8: OT speaker */
	/* 9: IT line */
	{ 10, "Line Capture" }, /* FU */
	/* 11: MU */
	/* 12: OT pcm capture */
	{ }
};

/* Section "justlink_map" below added by James Courtier-Dutton <James@superbug.demon.co.uk>
 * sourced from Maplin Electronics (http://www.maplin.co.uk), part number A56AK
 * Part has 2 connectors that act as a single output. (TOSLINK Optical for digital out, and 3.5mm Jack for Analogue out.)
 * The USB Mixer publishes a Microphone and extra Volume controls for it, but none exist on the device,
 * so this map removes all unwanted sliders from alsamixer
 */

static const struct usbmix_name_map justlink_map[] = {
	/* 1: IT pcm playback */
	/* 2: Not present */
	{ 3, NULL}, /* IT mic (No mic input on device) */
	/* 4: Not present */
	/* 5: OT speacker */
	/* 6: OT pcm capture */
	{ 7, "Master Playback" }, /* Mute/volume for speaker */
	{ 8, NULL }, /* Capture Switch (No capture inputs on device) */
	{ 9, NULL }, /* Capture Mute/volume (No capture inputs on device */
	/* 0xa: Not present */
	/* 0xb: MU (w/o controls) */
	{ 0xc, NULL }, /* Mic feedback Mute/volume (No capture inputs on device) */
	{ 0 } /* terminator */
};

/* TerraTec Aureon 5.1 MkII USB */
static const struct usbmix_name_map aureon_51_2_map[] = {
	/* 1: IT USB */
	/* 2: IT Mic */
	/* 3: IT Line */
	/* 4: IT SPDIF */
	/* 5: OT SPDIF */
	/* 6: OT Speaker */
	/* 7: OT USB */
	{ 8, "Capture Source" }, /* SU */
	{ 9, "Master Playback" }, /* FU */
	{ 10, "Mic Capture" }, /* FU */
	{ 11, "Line Capture" }, /* FU */
	{ 12, "IEC958 In Capture" }, /* FU */
	{ 13, "Mic Playback" }, /* FU */
	{ 14, "Line Playback" }, /* FU */
	/* 15: MU */
	{} /* terminator */
};

static const struct usbmix_name_map scratch_live_map[] = {
	/* 1: IT Line 1 (USB streaming) */
	/* 2: OT Line 1 (Speaker) */
	/* 3: IT Line 1 (Line connector) */
	{ 4, "Line 1 In" }, /* FU */
	/* 5: OT Line 1 (USB streaming) */
	/* 6: IT Line 2 (USB streaming) */
	/* 7: OT Line 2 (Speaker) */
	/* 8: IT Line 2 (Line connector) */
	{ 9, "Line 2 In" }, /* FU */
	/* 10: OT Line 2 (USB streaming) */
	/* 11: IT Mic (Line connector) */
	/* 12: OT Mic (USB streaming) */
	{ 0 } /* terminator */
};

static const struct usbmix_name_map ebox44_map[] = {
	{ 4, NULL }, /* FU */
	{ 6, NULL }, /* MU */
	{ 7, NULL }, /* FU */
	{ 10, NULL }, /* FU */
	{ 11, NULL }, /* MU */
	{ 0 }
};

/* "Gamesurround Muse Pocket LT" looks same like "Sound Blaster MP3+"
 *  most importand difference is SU[8], it should be set to "Capture Source"
 *  to make alsamixer and PA working properly.
 *  FIXME: or mp3plus_map should use "Capture Source" too,
 *  so this maps can be merget
 */
static const struct usbmix_name_map hercules_usb51_map[] = {
	{ 8, "Capture Source" },	/* SU, default "PCM Capture Source" */
	{ 9, "Master Playback" },	/* FU, default "Speaker Playback" */
	{ 10, "Mic Boost", 7 },		/* FU, default "Auto Gain Input" */
	{ 11, "Line Capture" },		/* FU, default "PCM Capture" */
	{ 13, "Mic Bypass Playback" },	/* FU, default "Mic Playback" */
	{ 14, "Line Bypass Playback" },	/* FU, default "Line Playback" */
	{ 0 }				/* terminator */
};

/* Plantronics Gamecom 780 has a broken volume control, better to disable it */
static const struct usbmix_name_map gamecom780_map[] = {
	{ 9, NULL }, /* FU, speaker out */
	{}
};

/* some (all?) SCMS USB3318 devices are affected by a firmware lock up
 * when anything attempts to access FU 10 (control)
 */
static const struct usbmix_name_map scms_usb3318_map[] = {
	{ 10, NULL },
	{ 0 }
};

/* Bose companion 5, the dB conversion factor is 16 instead of 256 */
static const struct usbmix_dB_map bose_companion5_dB = {-5006, -6};
static const struct usbmix_name_map bose_companion5_map[] = {
	{ 3, NULL, .dB = &bose_companion5_dB },
	{ 0 }	/* terminator */
};

/*
 * Dell usb dock with ALC4020 codec had a firmware problem where it got
 * screwed up when zero volume is passed; just skip it as a workaround
 *
 * Also the extension unit gives an access error, so skip it as well.
 */
static const struct usbmix_name_map dell_alc4020_map[] = {
	{ 4, NULL },	/* extension unit */
	{ 16, NULL },
	{ 19, NULL },
	{ 0 }
};

/*
 * Corsair Virtuoso calls everything "Headset" without this, leading to
 * applications moving the sidetone control instead of the main one.
 */
static const struct usbmix_name_map corsair_virtuoso_map[] = {
	{ 3, "Mic Capture" },
	{ 6, "Sidetone Playback" },
	{ 0 }
};

<<<<<<< HEAD
=======
/* Some mobos shipped with a dummy HD-audio show the invalid GET_MIN/GET_MAX
 * response for Input Gain Pad (id=19, control=12) and the connector status
 * for SPDIF terminal (id=18).  Skip them.
 */
static const struct usbmix_name_map asus_rog_map[] = {
	{ 18, NULL }, /* OT, connector control */
	{ 19, NULL, 12 }, /* FU, Input Gain Pad */
	{}
};

/* TRX40 mobos with Realtek ALC1220-VB */
static const struct usbmix_name_map trx40_mobo_map[] = {
	{ 18, NULL }, /* OT, IEC958 - broken response, disabled */
	{ 19, NULL, 12 }, /* FU, Input Gain Pad - broken response, disabled */
	{ 16, "Speaker" },		/* OT */
	{ 22, "Speaker Playback" },	/* FU */
	{ 7, "Line" },			/* IT */
	{ 19, "Line Capture" },		/* FU */
	{ 17, "Front Headphone" },	/* OT */
	{ 23, "Front Headphone Playback" },	/* FU */
	{ 8, "Mic" },			/* IT */
	{ 20, "Mic Capture" },		/* FU */
	{ 9, "Front Mic" },		/* IT */
	{ 21, "Front Mic Capture" },	/* FU */
	{ 24, "IEC958 Playback" },	/* FU */
	{}
};

static const struct usbmix_connector_map trx40_mobo_connector_map[] = {
	{ 10, 16 },	/* (Back) Speaker */
	{ 11, 17 },	/* Front Headphone */
	{ 13, 7 },	/* Line */
	{ 14, 8 },	/* Mic */
	{ 15, 9 },	/* Front Mic */
	{}
};

/* Rear panel + front mic on Gigabyte TRX40 Aorus Master with ALC1220-VB */
static const struct usbmix_name_map aorus_master_alc1220vb_map[] = {
	{ 17, NULL },			/* OT, IEC958?, disabled */
	{ 19, NULL, 12 }, /* FU, Input Gain Pad - broken response, disabled */
	{ 16, "Line Out" },		/* OT */
	{ 22, "Line Out Playback" },	/* FU */
	{ 7, "Line" },			/* IT */
	{ 19, "Line Capture" },		/* FU */
	{ 8, "Mic" },			/* IT */
	{ 20, "Mic Capture" },		/* FU */
	{ 9, "Front Mic" },		/* IT */
	{ 21, "Front Mic Capture" },	/* FU */
	{}
};

>>>>>>> 04d5ce62
/*
 * Control map entries
 */

static const struct usbmix_ctl_map usbmix_ctl_maps[] = {
	{
		.id = USB_ID(0x041e, 0x3000),
		.map = extigy_map,
		.ignore_ctl_error = 1,
	},
	{
		.id = USB_ID(0x041e, 0x3010),
		.map = mp3plus_map,
	},
	{
		.id = USB_ID(0x041e, 0x3020),
		.map = audigy2nx_map,
		.selector_map = audigy2nx_selectors,
	},
 	{
		.id = USB_ID(0x041e, 0x3040),
		.map = live24ext_map,
	},
	{
		.id = USB_ID(0x041e, 0x3048),
		.map = audigy2nx_map,
		.selector_map = audigy2nx_selectors,
	},
	{	/* Logitech, Inc. QuickCam Pro for Notebooks */
		.id = USB_ID(0x046d, 0x0991),
		.ignore_ctl_error = 1,
	},
	{	/* Logitech, Inc. QuickCam E 3500 */
		.id = USB_ID(0x046d, 0x09a4),
		.ignore_ctl_error = 1,
	},
	{	/* Plantronics GameCom 780 */
		.id = USB_ID(0x047f, 0xc010),
		.map = gamecom780_map,
	},
	{
		/* Hercules DJ Console (Windows Edition) */
		.id = USB_ID(0x06f8, 0xb000),
		.ignore_ctl_error = 1,
	},
	{
		/* Hercules DJ Console (Macintosh Edition) */
		.id = USB_ID(0x06f8, 0xd002),
		.ignore_ctl_error = 1,
	},
	{
		/* Hercules Gamesurround Muse Pocket LT
		 * (USB 5.1 Channel Audio Adapter)
		 */
		.id = USB_ID(0x06f8, 0xc000),
		.map = hercules_usb51_map,
	},
	{
		.id = USB_ID(0x0763, 0x2030),
		.selector_map = c400_selectors,
	},
	{
		.id = USB_ID(0x0763, 0x2031),
		.selector_map = c400_selectors,
	},
	{
		.id = USB_ID(0x08bb, 0x2702),
		.map = linex_map,
		.ignore_ctl_error = 1,
	},
	{
		.id = USB_ID(0x0a92, 0x0091),
		.map = maya44_map,
	},
	{
		.id = USB_ID(0x0c45, 0x1158),
		.map = justlink_map,
	},
	{
		.id = USB_ID(0x0ccd, 0x0028),
		.map = aureon_51_2_map,
	},
	{
		.id = USB_ID(0x0bda, 0x4014),
		.map = dell_alc4020_map,
	},
	{
		.id = USB_ID(0x0dba, 0x1000),
		.map = mbox1_map,
	},
	{
		.id = USB_ID(0x13e5, 0x0001),
		.map = scratch_live_map,
		.ignore_ctl_error = 1,
	},
	{
		.id = USB_ID(0x200c, 0x1018),
		.map = ebox44_map,
	},
	{
		/* MAYA44 USB+ */
		.id = USB_ID(0x2573, 0x0008),
		.map = maya44_map,
	},
	{
		/* KEF X300A */
		.id = USB_ID(0x27ac, 0x1000),
		.map = scms_usb3318_map,
	},
	{
		/* Arcam rPAC */
		.id = USB_ID(0x25c4, 0x0003),
		.map = scms_usb3318_map,
	},
	{
		/* Bose Companion 5 */
		.id = USB_ID(0x05a7, 0x1020),
		.map = bose_companion5_map,
	},
	{
		/* Corsair Virtuoso (wired mode) */
		.id = USB_ID(0x1b1c, 0x0a41),
		.map = corsair_virtuoso_map,
	},
	{
		/* Corsair Virtuoso (wireless mode) */
		.id = USB_ID(0x1b1c, 0x0a42),
		.map = corsair_virtuoso_map,
	},
<<<<<<< HEAD
=======
	{	/* Gigabyte TRX40 Aorus Master (rear panel + front mic) */
		.id = USB_ID(0x0414, 0xa001),
		.map = aorus_master_alc1220vb_map,
	},
	{	/* Gigabyte TRX40 Aorus Pro WiFi */
		.id = USB_ID(0x0414, 0xa002),
		.map = trx40_mobo_map,
		.connector_map = trx40_mobo_connector_map,
	},
	{	/* ASUS ROG Zenith II */
		.id = USB_ID(0x0b05, 0x1916),
		.map = asus_rog_map,
	},
	{	/* ASUS ROG Strix */
		.id = USB_ID(0x0b05, 0x1917),
		.map = asus_rog_map,
	},
	{	/* MSI TRX40 Creator */
		.id = USB_ID(0x0db0, 0x0d64),
		.map = trx40_mobo_map,
		.connector_map = trx40_mobo_connector_map,
	},
	{	/* MSI TRX40 */
		.id = USB_ID(0x0db0, 0x543d),
		.map = trx40_mobo_map,
		.connector_map = trx40_mobo_connector_map,
	},
	{	/* Asrock TRX40 Creator */
		.id = USB_ID(0x26ce, 0x0a01),
		.map = trx40_mobo_map,
		.connector_map = trx40_mobo_connector_map,
	},
>>>>>>> 04d5ce62
	{ 0 } /* terminator */
};

/*
 * Control map entries for UAC3 BADD profiles
 */

static const struct usbmix_name_map uac3_badd_generic_io_map[] = {
	{ UAC3_BADD_FU_ID2, "Generic Out Playback" },
	{ UAC3_BADD_FU_ID5, "Generic In Capture" },
	{ 0 }					/* terminator */
};
static const struct usbmix_name_map uac3_badd_headphone_map[] = {
	{ UAC3_BADD_FU_ID2, "Headphone Playback" },
	{ 0 }					/* terminator */
};
static const struct usbmix_name_map uac3_badd_speaker_map[] = {
	{ UAC3_BADD_FU_ID2, "Speaker Playback" },
	{ 0 }					/* terminator */
};
static const struct usbmix_name_map uac3_badd_microphone_map[] = {
	{ UAC3_BADD_FU_ID5, "Mic Capture" },
	{ 0 }					/* terminator */
};
/* Covers also 'headset adapter' profile */
static const struct usbmix_name_map uac3_badd_headset_map[] = {
	{ UAC3_BADD_FU_ID2, "Headset Playback" },
	{ UAC3_BADD_FU_ID5, "Headset Capture" },
	{ UAC3_BADD_FU_ID7, "Sidetone Mixing" },
	{ 0 }					/* terminator */
};
static const struct usbmix_name_map uac3_badd_speakerphone_map[] = {
	{ UAC3_BADD_FU_ID2, "Speaker Playback" },
	{ UAC3_BADD_FU_ID5, "Mic Capture" },
	{ 0 }					/* terminator */
};

static const struct usbmix_ctl_map uac3_badd_usbmix_ctl_maps[] = {
	{
		.id = UAC3_FUNCTION_SUBCLASS_GENERIC_IO,
		.map = uac3_badd_generic_io_map,
	},
	{
		.id = UAC3_FUNCTION_SUBCLASS_HEADPHONE,
		.map = uac3_badd_headphone_map,
	},
	{
		.id = UAC3_FUNCTION_SUBCLASS_SPEAKER,
		.map = uac3_badd_speaker_map,
	},
	{
		.id = UAC3_FUNCTION_SUBCLASS_MICROPHONE,
		.map = uac3_badd_microphone_map,
	},
	{
		.id = UAC3_FUNCTION_SUBCLASS_HEADSET,
		.map = uac3_badd_headset_map,
	},
	{
		.id = UAC3_FUNCTION_SUBCLASS_HEADSET_ADAPTER,
		.map = uac3_badd_headset_map,
	},
	{
		.id = UAC3_FUNCTION_SUBCLASS_SPEAKERPHONE,
		.map = uac3_badd_speakerphone_map,
	},
	{ 0 } /* terminator */
};<|MERGE_RESOLUTION|>--- conflicted
+++ resolved
@@ -360,8 +360,6 @@
 	{ 0 }
 };
 
-<<<<<<< HEAD
-=======
 /* Some mobos shipped with a dummy HD-audio show the invalid GET_MIN/GET_MAX
  * response for Input Gain Pad (id=19, control=12) and the connector status
  * for SPDIF terminal (id=18).  Skip them.
@@ -414,7 +412,6 @@
 	{}
 };
 
->>>>>>> 04d5ce62
 /*
  * Control map entries
  */
@@ -544,8 +541,6 @@
 		.id = USB_ID(0x1b1c, 0x0a42),
 		.map = corsair_virtuoso_map,
 	},
-<<<<<<< HEAD
-=======
 	{	/* Gigabyte TRX40 Aorus Master (rear panel + front mic) */
 		.id = USB_ID(0x0414, 0xa001),
 		.map = aorus_master_alc1220vb_map,
@@ -578,7 +573,6 @@
 		.map = trx40_mobo_map,
 		.connector_map = trx40_mobo_connector_map,
 	},
->>>>>>> 04d5ce62
 	{ 0 } /* terminator */
 };
 
